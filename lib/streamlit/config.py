--- conflicted
+++ resolved
@@ -1074,7 +1074,6 @@
 )
 
 _create_option(
-<<<<<<< HEAD
     "theme.sidebarBackgroundColor",
     description="""
         Background color of the sidebar.
@@ -1102,14 +1101,15 @@
     overlaps the main area (False).
     """,
     type_=bool,
-=======
+)
+
+_create_option(
     "theme.baseFontSize",
     description="""
         Sets the root font size (in pixels) for the app, which determines the overall
         scale of text and UI elements. The default base font size is 16.
     """,
     type_=int,
->>>>>>> d98f5dec
 )
 
 # Config Section: Secrets #
