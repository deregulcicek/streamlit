# Copyright (c) Streamlit Inc. (2018-2022) Snowflake Inc. (2022)
#
# Licensed under the Apache License, Version 2.0 (the "License");
# you may not use this file except in compliance with the License.
# You may obtain a copy of the License at
#
#     http://www.apache.org/licenses/LICENSE-2.0
#
# Unless required by applicable law or agreed to in writing, software
# distributed under the License is distributed on an "AS IS" BASIS,
# WITHOUT WARRANTIES OR CONDITIONS OF ANY KIND, either express or implied.
# See the License for the specific language governing permissions and
# limitations under the License.

from __future__ import annotations

import contextlib
import json
from dataclasses import dataclass
from enum import Enum, auto
from typing import (
    TYPE_CHECKING,
    Any,
    Dict,
    List,
    Mapping,
    Optional,
    Set,
    Tuple,
    TypeVar,
    Union,
    cast,
    overload,
)

import pandas as pd
import pyarrow as pa
from pandas.api.types import (
    is_datetime64_any_dtype,
    is_datetime64tz_dtype,
    is_float_dtype,
    is_integer_dtype,
)
from pandas.io.formats.style import Styler
from typing_extensions import Final, Literal, TypeAlias, TypedDict

from streamlit import type_util
<<<<<<< HEAD
from streamlit.elements.arrow import _marshall_styler, marshall
=======
from streamlit.elements.arrow import marshall_styler
>>>>>>> e7b0304b
from streamlit.elements.form import current_form_id
from streamlit.errors import StreamlitAPIException
from streamlit.proto.Arrow_pb2 import Arrow as ArrowProto
from streamlit.runtime.metrics_util import gather_metrics
from streamlit.runtime.scriptrunner import get_script_run_ctx
from streamlit.runtime.state import (
    WidgetArgs,
    WidgetCallback,
    WidgetKwargs,
    register_widget,
)
from streamlit.type_util import (
    DataFormat,
    DataFrameGenericAlias,
    Key,
    is_type,
    maybe_convert_datetime_date_edit_df,
    maybe_convert_datetime_time_edit_df,
    to_key,
)

if TYPE_CHECKING:
    import numpy as np

    from streamlit.delta_generator import DeltaGenerator

_INDEX_IDENTIFIER: Final = "index"

# All formats that support direct editing, meaning that these
# formats will be returned with the same type when used with data_editor.
EditableData = TypeVar(
    "EditableData",
    bound=Union[
        DataFrameGenericAlias[Any],  # covers DataFrame and Series
        Tuple[Any],
        List[Any],
        Set[Any],
        Dict[str, Any],
        # TODO(lukasmasuch): Add support for np.ndarray
        # but it is not possible with np.ndarray.
        # NDArray[Any] works, but is only available in numpy>1.20.
    ],
)


# All data types supported by the data editor.
DataTypes: TypeAlias = Union[
    pd.DataFrame,
    pd.Index,
    Styler,
    pa.Table,
    "np.ndarray[Any, np.dtype[np.float64]]",
    Tuple[Any],
    List[Any],
    Set[Any],
    Dict[str, Any],
]


class ColumnConfig(TypedDict, total=False):
    width: Optional[int]
    title: Optional[str]
    type: Optional[
        Literal[
            "text",
            "number",
            "boolean",
            "list",
            "categorical",
        ]
    ]
    hidden: Optional[bool]
    editable: Optional[bool]
    alignment: Optional[Literal["left", "center", "right"]]
    metadata: Optional[Dict[str, Any]]
    column: Optional[Union[str, int]]


class EditingState(TypedDict, total=False):
    """
    A dictionary representing the current state of the data editor.

    Attributes
    ----------
    edited_cells : Dict[str, str | int | float | bool | None]
        A dictionary of edited cells, where the key is the cell's row and
        column position (row:column), and the value is the new value of the cell.

    added_rows : List[Dict[str, str | int | float | bool | None]]
        A list of added rows, where each row is a dictionary of column position
        and the respective value.

    deleted_rows : List[int]
        A list of deleted rows, where each row is the numerical position of the deleted row.
    """

    edited_cells: Dict[str, str | int | float | bool | None]
    added_rows: List[Dict[str, str | int | float | bool | None]]
    deleted_rows: List[int]


# A mapping of column names/IDs to column configs.
ColumnConfigMapping: TypeAlias = Dict[Union[int, str], ColumnConfig]


def _marshall_column_config(
    proto: ArrowProto, columns: Optional[Dict[Union[int, str], ColumnConfig]] = None
) -> None:
    """Marshall the column config into the proto.

    Parameters
    ----------
    proto : ArrowProto
        The proto to marshall into.

    columns : Optional[ColumnConfigMapping]
        The column config to marshall.
    """
    if columns is None:
        columns = {}

    # Ignore all None values and prefix columns specified by index
    def remove_none_values(input_dict: Dict[Any, Any]) -> Dict[Any, Any]:
        new_dict = {}
        for key, val in input_dict.items():
            if isinstance(val, dict):
                val = remove_none_values(val)
            if val is not None:
                new_dict[key] = val
        return new_dict

    proto.columns = json.dumps(
        {
            (f"col:{str(k)}" if isinstance(k, int) else k): v
            for (k, v) in remove_none_values(columns).items()
        }
    )


@dataclass
class DataEditorSerde:
    """DataEditorSerde is used to serialize and deserialize the data editor state."""

    def deserialize(self, ui_value: Optional[str], widget_id: str = "") -> EditingState:
        return (  # type: ignore
            {
                "edited_cells": {},
                "added_rows": [],
                "deleted_rows": [],
            }
            if ui_value is None
            else json.loads(ui_value)
        )

    def serialize(self, editing_state: EditingState) -> str:
        return json.dumps(editing_state, default=str)


def _parse_value(
    value: Union[str, int, float, bool, None],
    orig_col: Union[pd.Series, pd.Index],
    arrow_field: pa.Field,
) -> Any:
    """Convert a value to the correct type.

    Parameters
    ----------
    value : str | int | float | bool | None
        The value to convert.

    orig_col : pd.Series | pd.Index
        The underlying column or index.

    arrow_field : pa.Field
        The Arrow field information for this column.

    Returns
    -------
    The converted value.
    """
    if value is None:
        return None
    if pd.api.types.infer_dtype(orig_col) == "time":
        return maybe_convert_datetime_time_edit_df(value)
    elif pd.api.types.infer_dtype(orig_col) == "date":
        return maybe_convert_datetime_date_edit_df(value)
    elif is_datetime64_any_dtype(orig_col.dtype):
        if is_datetime64tz_dtype(orig_col.dtype):
            return pd.to_datetime(value, errors="ignore")
        else:
            try:
                return pd.to_datetime(value, errors="ignore").replace(tzinfo=None)
            except:
                # default with timezone
                return pd.to_datetime(value, errors="ignore")
    elif is_integer_dtype(orig_col.dtype):
        with contextlib.suppress(ValueError):
            return int(value)
    elif is_float_dtype(orig_col.dtype):
        with contextlib.suppress(ValueError):
            return float(value)
    return value


def _apply_cell_edits(
    df: pd.DataFrame,
    edited_cells: Mapping[str, str | int | float | bool | None],
    schema: pa.Schema,
) -> None:
    """Apply cell edits to the provided dataframe (inplace).

    Parameters
    ----------
    df : pd.DataFrame
        The dataframe to apply the cell edits to.

    edited_cells : Dict[str, str | int | float | bool | None]
        A dictionary of cell edits. The keys are the cell ids in the format
        "row:column" and the values are the new cell values.

    """
    index_count = df.index.nlevels or 0

    for cell, value in edited_cells.items():
        row_pos, col_pos = map(int, cell.split(":"))

        if col_pos < index_count:
            # The edited cell is part of the index
            # To support multi-index in the future: use a tuple of values here
            # instead of a single value
            df.index.values[row_pos] = _parse_value(value, df.index)
        else:
            # We need to subtract the number of index levels from col_pos
            # to get the correct column position for Pandas DataFrames
            mapped_column = col_pos - index_count
            df.iat[row_pos, mapped_column] = _parse_value(
                value, df.iloc[:, mapped_column], schema.field(mapped_column)
            )


def _apply_row_additions(
    df: pd.DataFrame, added_rows: List[Dict[str, Any]], schema: pa.Schema
) -> None:
    """Apply row additions to the provided dataframe (inplace).

    Parameters
    ----------
    df : pd.DataFrame
        The dataframe to apply the row additions to.

    added_rows : List[Dict[str, Any]]
        A list of row additions. Each row addition is a dictionary with the
        column position as key and the new cell value as value.

    schema : pa.Schema
        The Arrow schema of the dataframe.
    """
    if not added_rows:
        return

    index_count = df.index.nlevels or 0

    # This is only used if the dataframe has a range index:
    # There seems to be a bug in older pandas versions with RangeIndex in
    # combination with loc. As a workaround, we manually track the values here:
    range_index_stop = None
    range_index_step = None
    if type(df.index) == pd.RangeIndex:
        range_index_stop = df.index.stop
        range_index_step = df.index.step

    for added_row in added_rows:
        index_value = None
        new_row: List[Any] = [None for _ in range(df.shape[1])]
        for col in added_row.keys():
            value = added_row[col]
            col_pos = int(col)
            if col_pos < index_count:
                # To support multi-index in the future: use a tuple of values here
                # instead of a single value
                index_value = _parse_value(
                    value,
                    df.index,
                )
            else:
                # We need to subtract the number of index levels from the col_pos
                # to get the correct column position for Pandas DataFrames
                mapped_column = col_pos - index_count
                new_row[mapped_column] = _parse_value(
                    value, df.iloc[:, mapped_column], schema.field(mapped_column)
                )
        # Append the new row to the dataframe
        if range_index_stop is not None:
            df.loc[range_index_stop, :] = new_row
            # Increment to the next range index value
            range_index_stop += range_index_step
        elif index_value is not None:
            # TODO(lukasmasuch): we are only adding rows that have a non-None index
            # value to prevent issues in the frontend component. Also, it just overwrites
            # the row in case the index value already exists in the dataframe.
            # In the future, it would be better to require users to provide unique
            # non-None values for the index with some kind of visual indications.
            df.loc[index_value, :] = new_row


def _apply_row_deletions(df: pd.DataFrame, deleted_rows: List[int]) -> None:
    """Apply row deletions to the provided dataframe (inplace).

    Parameters
    ----------
    df : pd.DataFrame
        The dataframe to apply the row deletions to.

    deleted_rows : List[int]
        A list of row numbers to delete.

    schema : pa.Schema
        The Arrow schema of the dataframe.
    """
    # Drop rows based in numeric row positions
    df.drop(df.index[deleted_rows], inplace=True)


def _apply_dataframe_edits(
    df: pd.DataFrame, data_editor_state: EditingState, schema: pa.Schema
) -> None:
    """Apply edits to the provided dataframe (inplace).

    This includes cell edits, row additions and row deletions.

    Parameters
    ----------
    df : pd.DataFrame
        The dataframe to apply the edits to.

    data_editor_state : EditingState
        The editing state of the data editor component.

    schema : pa.Schema
        The Arrow schema of the dataframe.
    """
    if data_editor_state.get("edited_cells"):
        _apply_cell_edits(df, data_editor_state["edited_cells"], schema)

    if data_editor_state.get("added_rows"):
        _apply_row_additions(df, data_editor_state["added_rows"], schema)

    if data_editor_state.get("deleted_rows"):
        _apply_row_deletions(df, data_editor_state["deleted_rows"])


def _apply_data_specific_configs(
    columns_config: ColumnConfigMapping, data_df: pd.DataFrame, data_format: DataFormat
) -> None:
    """Apply data specific configurations to the provided dataframe.

    This will apply inplace changes to the dataframe and the column configurations
    depending on the data format.

    Parameters
    ----------
    columns_config : ColumnConfigMapping
        A mapping of column names/ids to column configurations.

    data_df : pd.DataFrame
        The dataframe to apply the configurations to.

    data_format : DataFormat
        The format of the data.
    """
    # Deactivate editing for columns that are not compatible with arrow
    for column_name, column_data in data_df.items():
        if type_util.is_colum_type_arrow_incompatible(column_data):
            if column_name not in columns_config:
                columns_config[column_name] = {}
            columns_config[column_name]["editable"] = False
            # Convert incompatible type to string
            data_df[column_name] = column_data.astype(str)

    # Pandas adds a range index as default to all datastructures
    # but for most of the non-pandas data objects it is unnecessary
    # to show this index to the user. Therefore, we will hide it as default.
    if data_format in [
        DataFormat.SET_OF_VALUES,
        DataFormat.TUPLE_OF_VALUES,
        DataFormat.LIST_OF_VALUES,
        DataFormat.NUMPY_LIST,
        DataFormat.NUMPY_MATRIX,
        DataFormat.LIST_OF_RECORDS,
        DataFormat.LIST_OF_ROWS,
        DataFormat.COLUMN_VALUE_MAPPING,
    ]:
        if _INDEX_IDENTIFIER not in columns_config:
            columns_config[_INDEX_IDENTIFIER] = {}
        columns_config[_INDEX_IDENTIFIER]["hidden"] = True

    # Rename the first column to "value" for some of the data formats
    if data_format in [
        DataFormat.SET_OF_VALUES,
        DataFormat.TUPLE_OF_VALUES,
        DataFormat.LIST_OF_VALUES,
        DataFormat.NUMPY_LIST,
        DataFormat.KEY_VALUE_DICT,
    ]:
        # Pandas automatically names the first column "0"
        # We rename it to "value" in selected cases to make it more descriptive
        data_df.rename(columns={0: "value"}, inplace=True)


def _is_supported_index(df_index: pd.Index) -> bool:
    """Check if the index is supported by the data editor component.

    Parameters
    ----------
    df_index : pd.Index
        The index to check.

    Returns
    -------
    bool
        True if the index is supported, False otherwise.
    """

    return (
        type(df_index)
        in [
            pd.RangeIndex,
            pd.Index,
        ]
        # We need to check these index types without importing, since they are deprecated
        # and planned to be removed soon.
        or is_type(df_index, "pandas.core.indexes.numeric.Int64Index")
        or is_type(df_index, "pandas.core.indexes.numeric.Float64Index")
        or is_type(df_index, "pandas.core.indexes.numeric.UInt64Index")
    )


class DataEditorMixin:
    @overload
    def experimental_data_editor(
        self,
        data: EditableData,
        *,
        width: Optional[int] = None,
        height: Optional[int] = None,
        use_container_width: bool = False,
        num_rows: Literal["fixed", "dynamic"] = "fixed",
        disabled: bool = False,
        key: Optional[Key] = None,
        on_change: Optional[WidgetCallback] = None,
        args: Optional[WidgetArgs] = None,
        kwargs: Optional[WidgetKwargs] = None,
    ) -> EditableData:
        pass

    @overload
    def experimental_data_editor(
        self,
        data: Any,
        *,
        width: Optional[int] = None,
        height: Optional[int] = None,
        use_container_width: bool = False,
        num_rows: Literal["fixed", "dynamic"] = "fixed",
        disabled: bool = False,
        key: Optional[Key] = None,
        on_change: Optional[WidgetCallback] = None,
        args: Optional[WidgetArgs] = None,
        kwargs: Optional[WidgetKwargs] = None,
    ) -> pd.DataFrame:
        pass

    @gather_metrics("experimental_data_editor")
    def experimental_data_editor(
        self,
        data: DataTypes,
        *,
        width: Optional[int] = None,
        height: Optional[int] = None,
        use_container_width: bool = False,
        num_rows: Literal["fixed", "dynamic"] = "fixed",
        disabled: bool = False,
        key: Optional[Key] = None,
        on_change: Optional[WidgetCallback] = None,
        args: Optional[WidgetArgs] = None,
        kwargs: Optional[WidgetKwargs] = None,
    ) -> DataTypes:
        """Display a data editor widget.

        Display a data editor widget that allows you to edit DataFrames and
        many other data structures in a table-like UI.

        Parameters
        ----------
        data : pandas.DataFrame, pandas.Styler, pandas.Index, pyarrow.Table, numpy.ndarray, pyspark.sql.DataFrame, snowflake.snowpark.DataFrame, list, set, tuple, dict, or None
            The data to edit in the data editor.

        width : int or None
            Desired width of the data editor expressed in pixels. If None, the width will
            be automatically determined.

        height : int or None
            Desired height of the data editor expressed in pixels. If None, the height will
            be automatically determined.

        use_container_width : bool
            If True, set the data editor width to the width of the parent container.
            This takes precedence over the width argument. Defaults to False.

        num_rows : "fixed" or "dynamic"
            Specifies if the user can add and delete rows in the data editor.
            If "fixed", the user cannot add or delete rows. If "dynamic", the user can
            add and delete rows in the data editor, but column sorting is disabled.
            Defaults to "fixed".

        disabled : bool
            An optional boolean which, if True, disables the data editor and prevents
            any edits. Defaults to False. This argument can only be supplied by keyword.

        key : str
            An optional string to use as the unique key for this widget. If this
            is omitted, a key will be generated for the widget based on its
            content. Multiple widgets of the same type may not share the same
            key.

        on_change : callable
            An optional callback invoked when this data_editor's value changes.

        args : tuple
            An optional tuple of args to pass to the callback.

        kwargs : dict
            An optional dict of kwargs to pass to the callback.

        Returns
        -------
        pd.DataFrame, pd.Styler, pyarrow.Table, np.ndarray, list, set, tuple, or dict.
            The edited data. The edited data is returned in its original data type if
            it corresponds to any of the supported return types. All other data types
            are returned as a ``pd.DataFrame``.

        Examples
        --------
        >>> import streamlit as st
        >>> import pandas as pd
        >>>
        >>> df = pd.DataFrame(
        >>>     [
        >>>        {"command": "st.selectbox", "rating": 4, "is_widget": True},
        >>>        {"command": "st.balloons", "rating": 5, "is_widget": False},
        >>>        {"command": "st.time_input", "rating": 3, "is_widget": True},
        >>>    ]
        >>> )
        >>> edited_df = st.experimental_data_editor(df)
        >>>
        >>> favorite_command = edited_df.loc[edited_df["rating"].idxmax()]["command"]
        >>> st.markdown(f"Your favorite command is **{favorite_command}** 🎈")

        .. output::
           https://doc-data-editor.streamlit.app/
           height: 350px

        You can also allow the user to add and delete rows by setting ``num_rows`` to "dynamic":

        >>> import streamlit as st
        >>> import pandas as pd
        >>>
        >>> df = pd.DataFrame(
        >>>     [
        >>>        {"command": "st.selectbox", "rating": 4, "is_widget": True},
        >>>        {"command": "st.balloons", "rating": 5, "is_widget": False},
        >>>        {"command": "st.time_input", "rating": 3, "is_widget": True},
        >>>    ]
        >>> )
        >>> edited_df = st.experimental_data_editor(df, num_rows="dynamic")
        >>>
        >>> favorite_command = edited_df.loc[edited_df["rating"].idxmax()]["command"]
        >>> st.markdown(f"Your favorite command is **{favorite_command}** 🎈")

        .. output::
           https://doc-data-editor1.streamlit.app/
           height: 450px

        """

        columns_config: ColumnConfigMapping = {}

        data_format = type_util.determine_data_format(data)
        if data_format == DataFormat.UNKNOWN:
            raise StreamlitAPIException(
                f"The data type ({type(data).__name__}) or format is not supported by the data editor. "
                "Please convert your data into a Pandas Dataframe or another supported data format."
            )

        # The dataframe should always be a copy of the original data
        # since we will apply edits directly to it.
        data_df = type_util.convert_anything_to_df(data, ensure_copy=True)

        if not _is_supported_index(data_df.index):
            raise StreamlitAPIException(
                f"The type of the dataframe index - {type(data_df.index).__name__} - is not "
                "yet supported by the data editor."
            )

        _apply_data_specific_configs(columns_config, data_df, data_format)

        # Temporary workaround: We hide range indices if num_rows is dynamic.
        # since the current way of handling this index during editing is a bit confusing.
        if isinstance(data_df.index, pd.RangeIndex) and num_rows == "dynamic":
            if _INDEX_IDENTIFIER not in columns_config:
                columns_config[_INDEX_IDENTIFIER] = {}
            columns_config[_INDEX_IDENTIFIER]["hidden"] = True

        proto = ArrowProto()

        proto.use_container_width = use_container_width
        if width:
            proto.width = width
        if height:
            proto.height = height

        proto.disabled = disabled
        proto.editing_mode = (
            ArrowProto.EditingMode.DYNAMIC
            if num_rows == "dynamic"
            else ArrowProto.EditingMode.FIXED
        )
        proto.form_id = current_form_id(self.dg)

        if type_util.is_pandas_styler(data):
            delta_path = self.dg._get_delta_path_str()
            default_uuid = str(hash(delta_path))
<<<<<<< HEAD
            _marshall_styler(proto, data, default_uuid)

        table = pa.Table.from_pandas(data_df)
        proto.data = type_util.pyarrow_table_to_bytes(table)
=======
            marshall_styler(proto, data, default_uuid)

        table = pa.Table.from_pandas(data_df)
        proto.data = type_util.pyarrow_table_to_bytes(table)

>>>>>>> e7b0304b
        _marshall_column_config(proto, columns_config)

        serde = DataEditorSerde()

        widget_state = register_widget(
            "data_editor",
            proto,
            user_key=to_key(key),
            on_change_handler=on_change,
            args=args,
            kwargs=kwargs,
            deserializer=serde.deserialize,
            serializer=serde.serialize,
            ctx=get_script_run_ctx(),
        )

        _apply_dataframe_edits(data_df, widget_state.value, table.schema)
        self.dg._enqueue("arrow_data_frame", proto)
        return type_util.convert_df_to_data_format(data_df, data_format)

    @property
    def dg(self) -> "DeltaGenerator":
        """Get our DeltaGenerator."""
        return cast("DeltaGenerator", self)<|MERGE_RESOLUTION|>--- conflicted
+++ resolved
@@ -45,11 +45,7 @@
 from typing_extensions import Final, Literal, TypeAlias, TypedDict
 
 from streamlit import type_util
-<<<<<<< HEAD
-from streamlit.elements.arrow import _marshall_styler, marshall
-=======
 from streamlit.elements.arrow import marshall_styler
->>>>>>> e7b0304b
 from streamlit.elements.form import current_form_id
 from streamlit.errors import StreamlitAPIException
 from streamlit.proto.Arrow_pb2 import Arrow as ArrowProto
@@ -682,18 +678,11 @@
         if type_util.is_pandas_styler(data):
             delta_path = self.dg._get_delta_path_str()
             default_uuid = str(hash(delta_path))
-<<<<<<< HEAD
-            _marshall_styler(proto, data, default_uuid)
+            marshall_styler(proto, data, default_uuid)
 
         table = pa.Table.from_pandas(data_df)
         proto.data = type_util.pyarrow_table_to_bytes(table)
-=======
-            marshall_styler(proto, data, default_uuid)
-
-        table = pa.Table.from_pandas(data_df)
-        proto.data = type_util.pyarrow_table_to_bytes(table)
-
->>>>>>> e7b0304b
+
         _marshall_column_config(proto, columns_config)
 
         serde = DataEditorSerde()
