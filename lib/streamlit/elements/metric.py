# Copyright (c) Streamlit Inc. (2018-2022) Snowflake Inc. (2022-2024)
#
# Licensed under the Apache License, Version 2.0 (the "License");
# you may not use this file except in compliance with the License.
# You may obtain a copy of the License at
#
#     http://www.apache.org/licenses/LICENSE-2.0
#
# Unless required by applicable law or agreed to in writing, software
# distributed under the License is distributed on an "AS IS" BASIS,
# WITHOUT WARRANTIES OR CONDITIONS OF ANY KIND, either express or implied.
# See the License for the specific language governing permissions and
# limitations under the License.

from __future__ import annotations

from dataclasses import dataclass
from textwrap import dedent
from typing import TYPE_CHECKING, Any, Literal, Union, cast

from typing_extensions import TypeAlias

from streamlit.dataframe_util import OptionSequence, convert_anything_to_list
from streamlit.elements.lib.policies import maybe_raise_label_warnings
from streamlit.elements.lib.utils import (
    LabelVisibility,
    get_label_visibility_proto_value,
)
from streamlit.errors import StreamlitAPIException
from streamlit.proto.Metric_pb2 import Metric as MetricProto
from streamlit.runtime.metrics_util import gather_metrics
from streamlit.string_util import clean_text

if TYPE_CHECKING:
    import numpy as np

    from streamlit.delta_generator import DeltaGenerator


Value: TypeAlias = Union["np.integer[Any]", "np.floating[Any]", float, int, str, None]
Delta: TypeAlias = Union[float, int, str, None]
DeltaColor: TypeAlias = Literal["normal", "inverse", "off"]


@dataclass(frozen=True)
class MetricColorAndDirection:
    color: MetricProto.MetricColor.ValueType
    direction: MetricProto.MetricDirection.ValueType


class MetricMixin:
    @gather_metrics("metric")
    def metric(
        self,
        label: str,
        value: Value,
        delta: Delta = None,
        delta_color: DeltaColor = "normal",
        help: str | None = None,
        label_visibility: LabelVisibility = "visible",
<<<<<<< HEAD
        sparkline: OptionSequence | None = None,
=======
        border: bool = False,
>>>>>>> d40f1fd0
    ) -> DeltaGenerator:
        r"""Display a metric in big bold font, with an optional indicator of how the metric changed.

        Tip: If you want to display a large number, it may be a good idea to
        shorten it using packages like `millify <https://github.com/azaitsev/millify>`_
        or `numerize <https://github.com/davidsa03/numerize>`_. E.g. ``1234`` can be
        displayed as ``1.2k`` using ``st.metric("Short number", millify(1234))``.

        Parameters
        ----------
        label : str
            The header or title for the metric. The label can optionally
            contain GitHub-flavored Markdown of the following types: Bold, Italics,
            Strikethroughs, Inline Code, Links, and Images. Images display like
            icons, with a max height equal to the font height.

            Unsupported Markdown elements are unwrapped so only their children
            (text contents) render. Display unsupported elements as literal
            characters by backslash-escaping them. E.g.,
            ``"1\. Not an ordered list"``.

            See the ``body`` parameter of |st.markdown|_ for additional,
            supported Markdown directives.

            .. |st.markdown| replace:: ``st.markdown``
            .. _st.markdown: https://docs.streamlit.io/develop/api-reference/text/st.markdown

        value : int, float, str, or None
             Value of the metric. None is rendered as a long dash.

        delta : int, float, str, or None
            Indicator of how the metric changed, rendered with an arrow below
            the metric. If delta is negative (int/float) or starts with a minus
            sign (str), the arrow points down and the text is red; else the
            arrow points up and the text is green. If None (default), no delta
            indicator is shown.

        delta_color : "normal", "inverse", or "off"
             If "normal" (default), the delta indicator is shown as described
             above. If "inverse", it is red when positive and green when
             negative. This is useful when a negative change is considered
             good, e.g. if cost decreased. If "off", delta is  shown in gray
             regardless of its value.

        help : str
            An optional tooltip that gets displayed next to the metric label.
            Streamlit only displays the tooltip when
            ``label_visibility="visible"``.

        label_visibility : "visible", "hidden", or "collapsed"
            The visibility of the label. The default is ``"visible"``. If this
            is ``"hidden"``, Streamlit displays an empty spacer instead of the
            label, which can help keep the widget alligned with other widgets.
            If this is ``"collapsed"``, Streamlit displays no label or spacer.

        border : bool
            Whether to show a border around the metric container. If this is
            ``False`` (default), no border is shown. If this is ``True``, a
            border is shown.

        Examples
        --------

        **Example 1: Show a metric**

        >>> import streamlit as st
        >>>
        >>> st.metric(label="Temperature", value="70 °F", delta="1.2 °F")

        .. output::
            https://doc-metric-example1.streamlit.app/
            height: 210px

        **Example 2: Create a row of metrics**

        ``st.metric`` looks especially nice in combination with ``st.columns``.

        >>> import streamlit as st
        >>>
        >>> col1, col2, col3 = st.columns(3)
        >>> col1.metric("Temperature", "70 °F", "1.2 °F")
        >>> col2.metric("Wind", "9 mph", "-8%")
        >>> col3.metric("Humidity", "86%", "4%")

        .. output::
            https://doc-metric-example2.streamlit.app/
            height: 210px

        **Example 3: Modify the delta indicator**

        The delta indicator color can also be inverted or turned off.

        >>> import streamlit as st
        >>>
        >>> st.metric(label="Gas price", value=4, delta=-0.5, delta_color="inverse")
        >>>
        >>> st.metric(
        ...     label="Active developers", value=123, delta=123, delta_color="off"
        ... )

        .. output::
            https://doc-metric-example3.streamlit.app/
            height: 320px

        **Example 4: Create a grid of metric cards**

        Add borders to your metrics to create a dashboard look.

        >>> import streamlit as st
        >>>
        >>> a, b = st.columns(2)
        >>> c, d = st.columns(2)
        >>>
        >>> a.metric("Temperature", "30°F", "-9°F", border=True)
        >>> b.metric("Wind", "4 mph", "2 mph", border=True)
        >>>
        >>> c.metric("Humidity", "77%", "5%", border=True)
        >>> d.metric("Pressure", "30.34 inHg", "-2 inHg", border=True)

        .. output::
            https://doc-metric-example4.streamlit.app/
            height: 350px

        """
        maybe_raise_label_warnings(label, label_visibility)

        metric_proto = MetricProto()
        metric_proto.body = _parse_value(value)
        metric_proto.label = _parse_label(label)
        metric_proto.delta = _parse_delta(delta)
        metric_proto.show_border = border
        if help is not None:
            metric_proto.help = dedent(help)

        color_and_direction = _determine_delta_color_and_direction(
            cast(DeltaColor, clean_text(delta_color)), delta
        )
        metric_proto.color = color_and_direction.color
        metric_proto.direction = color_and_direction.direction
        metric_proto.label_visibility.value = get_label_visibility_proto_value(
            label_visibility
        )

        if sparkline is not None:
            prepared_sparkline: list[float] = []
            for value in convert_anything_to_list(sparkline):
                try:
                    prepared_sparkline.append(float(value))  # type: ignore
                except Exception as ex:
                    raise StreamlitAPIException(
                        "Only numeric values are supported for sparkline sequence. The "
                        f"value '{str(value)}' is of type {str(type(value))} and  "
                        "cannot be converted to float."
                    ) from ex
                if len(prepared_sparkline) > 0:
                    metric_proto.sparkline.extend(prepared_sparkline)
        return self.dg._enqueue("metric", metric_proto)

    @property
    def dg(self) -> DeltaGenerator:
        return cast("DeltaGenerator", self)


def _parse_label(label: str) -> str:
    if not isinstance(label, str):
        raise TypeError(
            f"'{str(label)}' is of type {str(type(label))}, which is not an accepted type."
            " label only accepts: str. Please convert the label to an accepted type."
        )
    return label


def _parse_value(value: Value) -> str:
    if value is None:
        return "—"
    if isinstance(value, int) or isinstance(value, float) or isinstance(value, str):
        return str(value)
    elif hasattr(value, "item"):
        # Add support for numpy values (e.g. int16, float64, etc.)
        try:
            # Item could also be just a variable, so we use try, except
            if isinstance(value.item(), float) or isinstance(value.item(), int):
                return str(value.item())
        except Exception:
            # If the numpy item is not a valid value, the TypeError below will be raised.
            pass

    raise TypeError(
        f"'{str(value)}' is of type {str(type(value))}, which is not an accepted type."
        " value only accepts: int, float, str, or None."
        " Please convert the value to an accepted type."
    )


def _parse_delta(delta: Delta) -> str:
    if delta is None or delta == "":
        return ""
    if isinstance(delta, str):
        return dedent(delta)
    elif isinstance(delta, int) or isinstance(delta, float):
        return str(delta)
    else:
        raise TypeError(
            f"'{str(delta)}' is of type {str(type(delta))}, which is not an accepted type."
            " delta only accepts: int, float, str, or None."
            " Please convert the value to an accepted type."
        )


def _determine_delta_color_and_direction(
    delta_color: DeltaColor,
    delta: Delta,
) -> MetricColorAndDirection:
    if delta_color not in {"normal", "inverse", "off"}:
        raise StreamlitAPIException(
            f"'{str(delta_color)}' is not an accepted value. delta_color only accepts: "
            "'normal', 'inverse', or 'off'"
        )

    if delta is None or delta == "":
        return MetricColorAndDirection(
            color=MetricProto.MetricColor.GRAY,
            direction=MetricProto.MetricDirection.NONE,
        )

    if _is_negative_delta(delta):
        if delta_color == "normal":
            cd_color = MetricProto.MetricColor.RED
        elif delta_color == "inverse":
            cd_color = MetricProto.MetricColor.GREEN
        else:
            cd_color = MetricProto.MetricColor.GRAY
        cd_direction = MetricProto.MetricDirection.DOWN
    else:
        if delta_color == "normal":
            cd_color = MetricProto.MetricColor.GREEN
        elif delta_color == "inverse":
            cd_color = MetricProto.MetricColor.RED
        else:
            cd_color = MetricProto.MetricColor.GRAY
        cd_direction = MetricProto.MetricDirection.UP

    return MetricColorAndDirection(
        color=cd_color,
        direction=cd_direction,
    )


def _is_negative_delta(delta: Delta) -> bool:
    return dedent(str(delta)).startswith("-")<|MERGE_RESOLUTION|>--- conflicted
+++ resolved
@@ -58,11 +58,8 @@
         delta_color: DeltaColor = "normal",
         help: str | None = None,
         label_visibility: LabelVisibility = "visible",
-<<<<<<< HEAD
+        border: bool = False,
         sparkline: OptionSequence | None = None,
-=======
-        border: bool = False,
->>>>>>> d40f1fd0
     ) -> DeltaGenerator:
         r"""Display a metric in big bold font, with an optional indicator of how the metric changed.
 
