--- conflicted
+++ resolved
@@ -454,11 +454,7 @@
                 "The type of value should be one of datetime, time or None"
             )
 
-<<<<<<< HEAD
-        id = compute_element_id(
-=======
         element_id = compute_element_id(
->>>>>>> fbe27d64
             "time_input",
             user_key=key,
             label=label,
@@ -733,11 +729,7 @@
 
         # TODO this is missing the error path, integrate with the dateinputvalues parsing
 
-<<<<<<< HEAD
-        id = compute_element_id(
-=======
         element_id = compute_element_id(
->>>>>>> fbe27d64
             "date_input",
             user_key=key,
             label=label,
