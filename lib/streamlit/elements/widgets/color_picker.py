# Copyright (c) Streamlit Inc. (2018-2022) Snowflake Inc. (2022-2024)
#
# Licensed under the Apache License, Version 2.0 (the "License");
# you may not use this file except in compliance with the License.
# You may obtain a copy of the License at
#
#     http://www.apache.org/licenses/LICENSE-2.0
#
# Unless required by applicable law or agreed to in writing, software
# distributed under the License is distributed on an "AS IS" BASIS,
# WITHOUT WARRANTIES OR CONDITIONS OF ANY KIND, either express or implied.
# See the License for the specific language governing permissions and
# limitations under the License.

from __future__ import annotations

import re
from dataclasses import dataclass
from textwrap import dedent
from typing import TYPE_CHECKING, cast

from streamlit.elements.form_utils import current_form_id
from streamlit.elements.lib.policies import (
    check_widget_policies,
    maybe_raise_label_warnings,
)
from streamlit.elements.lib.utils import (
    Key,
    LabelVisibility,
    get_label_visibility_proto_value,
    to_key,
)
from streamlit.errors import StreamlitAPIException
from streamlit.proto.ColorPicker_pb2 import ColorPicker as ColorPickerProto
from streamlit.runtime.metrics_util import gather_metrics
from streamlit.runtime.scriptrunner import ScriptRunContext, get_script_run_ctx
from streamlit.runtime.state import (
    WidgetArgs,
    WidgetCallback,
    WidgetKwargs,
    register_widget,
)
from streamlit.runtime.state.common import compute_element_id

if TYPE_CHECKING:
    from streamlit.delta_generator import DeltaGenerator


@dataclass
class ColorPickerSerde:
    value: str

    def serialize(self, v: str) -> str:
        return str(v)

    def deserialize(self, ui_value: str | None, widget_id: str = "") -> str:
        return str(ui_value if ui_value is not None else self.value)


class ColorPickerMixin:
    @gather_metrics("color_picker")
    def color_picker(
        self,
        label: str,
        value: str | None = None,
        key: Key | None = None,
        help: str | None = None,
        on_change: WidgetCallback | None = None,
        args: WidgetArgs | None = None,
        kwargs: WidgetKwargs | None = None,
        *,  # keyword-only arguments:
        disabled: bool = False,
        label_visibility: LabelVisibility = "visible",
    ) -> str:
        r"""Display a color picker widget.

        Parameters
        ----------
        label : str
            A short label explaining to the user what this input is for.
            The label can optionally contain GitHub-flavored Markdown of the
            following types: Bold, Italics, Strikethroughs, Inline Code, and
            Links.

            Unsupported Markdown elements are unwrapped so only their children
            (text contents) render. Display unsupported elements as literal
            characters by backslash-escaping them. E.g.,
            ``"1\. Not an ordered list"``.

            See the ``body`` parameter of |st.markdown|_ for additional,
            supported Markdown directives.

            For accessibility reasons, you should never set an empty label (label="")
            but hide it with label_visibility if needed. In the future, we may disallow
            empty labels by raising an exception.

            .. |st.markdown| replace:: ``st.markdown``
            .. _st.markdown: https://docs.streamlit.io/develop/api-reference/text/st.markdown

        value : str
            The hex value of this widget when it first renders. If None,
            defaults to black.

        key : str or int
            An optional string or integer to use as the unique key for the widget.
            If this is omitted, a key will be generated for the widget
            based on its content. Multiple widgets of the same type may
            not share the same key.

        help : str
            An optional tooltip that gets displayed next to the color picker.

        on_change : callable
            An optional callback invoked when this color_picker's value
            changes.

        args : tuple
            An optional tuple of args to pass to the callback.

        kwargs : dict
            An optional dict of kwargs to pass to the callback.

        disabled : bool
            An optional boolean, which disables the color picker if set to
            True. The default is False. This argument can only be supplied by
            keyword.

        label_visibility : "visible", "hidden", or "collapsed"
            The visibility of the label. If "hidden", the label doesn't show but there
            is still empty space for it above the widget (equivalent to label="").
            If "collapsed", both the label and the space are removed. Default is
            "visible".

        Returns
        -------
        str
            The selected color as a hex string.

        Example
        -------
        >>> import streamlit as st
        >>>
        >>> color = st.color_picker("Pick A Color", "#00f900")
        >>> st.write("The current color is", color)

        .. output::
           https://doc-color-picker.streamlit.app/
           height: 335px

        """
        ctx = get_script_run_ctx()
        return self._color_picker(
            label=label,
            value=value,
            key=key,
            help=help,
            on_change=on_change,
            args=args,
            kwargs=kwargs,
            disabled=disabled,
            label_visibility=label_visibility,
            ctx=ctx,
        )

    def _color_picker(
        self,
        label: str,
        value: str | None = None,
        key: Key | None = None,
        help: str | None = None,
        on_change: WidgetCallback | None = None,
        args: WidgetArgs | None = None,
        kwargs: WidgetKwargs | None = None,
        *,  # keyword-only arguments:
        disabled: bool = False,
        label_visibility: LabelVisibility = "visible",
        ctx: ScriptRunContext | None = None,
    ) -> str:
        key = to_key(key)

        check_widget_policies(
            self.dg,
            key,
            on_change,
            default_value=value,
        )
        maybe_raise_label_warnings(label, label_visibility)

<<<<<<< HEAD
        id = compute_element_id(
=======
        element_id = compute_element_id(
>>>>>>> fbe27d64
            "color_picker",
            user_key=key,
            label=label,
            value=str(value),
            key=key,
            help=help,
            form_id=current_form_id(self.dg),
            page=ctx.active_script_hash if ctx else None,
        )

        # set value default
        if value is None:
            value = "#000000"

        # make sure the value is a string
        if not isinstance(value, str):
            raise StreamlitAPIException(
                """
                Color Picker Value has invalid type: %s. Expects a hex string
                like '#00FFAA' or '#000'.
                """
                % type(value).__name__
            )

        # validate the value and expects a hex string
        match = re.match(r"^#(?:[0-9a-fA-F]{3}){1,2}$", value)

        if not match:
            raise StreamlitAPIException(
                """
                '%s' is not a valid hex code for colors. Valid ones are like
                '#00FFAA' or '#000'.
                """
                % value
            )

        color_picker_proto = ColorPickerProto()
        color_picker_proto.id = element_id
        color_picker_proto.label = label
        color_picker_proto.default = str(value)
        color_picker_proto.form_id = current_form_id(self.dg)
        color_picker_proto.disabled = disabled
        color_picker_proto.label_visibility.value = get_label_visibility_proto_value(
            label_visibility
        )

        if help is not None:
            color_picker_proto.help = dedent(help)

        serde = ColorPickerSerde(value)

        widget_state = register_widget(
            "color_picker",
            color_picker_proto,
            on_change_handler=on_change,
            args=args,
            kwargs=kwargs,
            deserializer=serde.deserialize,
            serializer=serde.serialize,
            ctx=ctx,
        )

        if widget_state.value_changed:
            color_picker_proto.value = widget_state.value
            color_picker_proto.set_value = True

        self.dg._enqueue("color_picker", color_picker_proto)
        return widget_state.value

    @property
    def dg(self) -> DeltaGenerator:
        """Get our DeltaGenerator."""
        return cast("DeltaGenerator", self)<|MERGE_RESOLUTION|>--- conflicted
+++ resolved
@@ -186,11 +186,7 @@
         )
         maybe_raise_label_warnings(label, label_visibility)
 
-<<<<<<< HEAD
-        id = compute_element_id(
-=======
         element_id = compute_element_id(
->>>>>>> fbe27d64
             "color_picker",
             user_key=key,
             label=label,
