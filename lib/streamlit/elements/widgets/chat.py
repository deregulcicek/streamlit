--- conflicted
+++ resolved
@@ -19,15 +19,10 @@
 from enum import Enum
 from typing import (
     TYPE_CHECKING,
-<<<<<<< HEAD
-    Literal,
-    cast,
-=======
     Any,
     Literal,
     cast,
     overload,
->>>>>>> c2a8c000
 )
 
 from streamlit import runtime
