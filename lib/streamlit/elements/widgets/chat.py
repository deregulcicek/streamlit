# Copyright (c) Streamlit Inc. (2018-2022) Snowflake Inc. (2022-2025)
#
# Licensed under the Apache License, Version 2.0 (the "License");
# you may not use this file except in compliance with the License.
# You may obtain a copy of the License at
#
#     http://www.apache.org/licenses/LICENSE-2.0
#
# Unless required by applicable law or agreed to in writing, software
# distributed under the License is distributed on an "AS IS" BASIS,
# WITHOUT WARRANTIES OR CONDITIONS OF ANY KIND, either express or implied.
# See the License for the specific language governing permissions and
# limitations under the License.

from __future__ import annotations

from collections.abc import Iterator, MutableMapping, Sequence
from dataclasses import dataclass
from enum import Enum
from typing import (
    TYPE_CHECKING,
<<<<<<< HEAD
    Literal,
    cast,
=======
    Any,
    Literal,
    cast,
    overload,
>>>>>>> c522b6fb
)

from streamlit import runtime
from streamlit.delta_generator_singletons import get_dg_singleton_instance
from streamlit.elements.lib.file_uploader_utils import normalize_upload_file_type
from streamlit.elements.lib.form_utils import is_in_form
from streamlit.elements.lib.image_utils import AtomicImage, WidthBehavior, image_to_url
from streamlit.elements.lib.policies import check_widget_policies
from streamlit.elements.lib.utils import (
    Key,
    compute_and_register_element_id,
    get_chat_input_accept_file_proto_value,
    save_for_app_testing,
    to_key,
)
from streamlit.errors import StreamlitAPIException
from streamlit.proto.Block_pb2 import Block as BlockProto
from streamlit.proto.ChatInput_pb2 import ChatInput as ChatInputProto
from streamlit.proto.Common_pb2 import ChatInputValue as ChatInputValueProto
from streamlit.proto.Common_pb2 import FileUploaderState as FileUploaderStateProto
from streamlit.proto.RootContainer_pb2 import RootContainer
from streamlit.runtime.metrics_util import gather_metrics
from streamlit.runtime.scriptrunner_utils.script_run_context import get_script_run_ctx
from streamlit.runtime.state import (
    WidgetArgs,
    WidgetCallback,
    WidgetKwargs,
    register_widget,
)
from streamlit.runtime.uploaded_file_manager import UploadedFile
from streamlit.string_util import is_emoji, validate_material_icon

if TYPE_CHECKING:
    from streamlit.delta_generator import DeltaGenerator


@dataclass
class ChatInputValue(MutableMapping[str, Any]):
    text: str
    files: list[UploadedFile]

    def __len__(self) -> int:
        return len(vars(self))

    def __iter__(self) -> Iterator[str]:
        return iter(vars(self))

    def __getitem__(self, item: str) -> str | list[UploadedFile]:
        try:
            return getattr(self, item)  # type: ignore[no-any-return]
        except AttributeError:
            raise KeyError(f"Invalid key: {item}") from None

    def __setitem__(self, key: str, value: Any) -> None:
        setattr(self, key, value)

    def __delitem__(self, key: str) -> None:
        try:
            delattr(self, key)
        except AttributeError:
            raise KeyError(f"Invalid key: {key}") from None

    def to_dict(self) -> dict[str, str | list[UploadedFile]]:
        return vars(self)


class PresetNames(str, Enum):
    USER = "user"
    ASSISTANT = "assistant"
    AI = "ai"  # Equivalent to assistant
    HUMAN = "human"  # Equivalent to user


def _process_avatar_input(
    avatar: str | AtomicImage | None, delta_path: str
) -> tuple[BlockProto.ChatMessage.AvatarType.ValueType, str]:
    """Detects the avatar type and prepares the avatar data for the frontend.

    Parameters
    ----------
    avatar :
        The avatar that was provided by the user.
    delta_path : str
        The delta path is used as media ID when a local image is served via the media
        file manager.

    Returns
    -------
    Tuple[AvatarType, str]
        The detected avatar type and the prepared avatar data.
    """
    AvatarType = BlockProto.ChatMessage.AvatarType

    if avatar is None:
        return AvatarType.ICON, ""
    elif isinstance(avatar, str) and avatar in {item.value for item in PresetNames}:
        # On the frontend, we only support "assistant" and "user" for the avatar.
        return (
            AvatarType.ICON,
            (
                "assistant"
                if avatar in [PresetNames.AI, PresetNames.ASSISTANT]
                else "user"
            ),
        )
    elif isinstance(avatar, str) and is_emoji(avatar):
        return AvatarType.EMOJI, avatar

    elif isinstance(avatar, str) and avatar.startswith(":material"):
        return AvatarType.ICON, validate_material_icon(avatar)
    else:
        try:
            return AvatarType.IMAGE, image_to_url(
                avatar,
                width=WidthBehavior.ORIGINAL,
                clamp=False,
                channels="RGB",
                output_format="auto",
                image_id=delta_path,
            )
        except Exception as ex:
            raise StreamlitAPIException(
                "Failed to load the provided avatar value as an image."
            ) from ex


def _pop_upload_files(
    files_value: FileUploaderStateProto | None,
) -> list[UploadedFile]:
    if files_value is None:
        return []

    ctx = get_script_run_ctx()
    if ctx is None:
        return []

    uploaded_file_info = files_value.uploaded_file_info
    if len(uploaded_file_info) == 0:
        return []

    file_recs_list = ctx.uploaded_file_mgr.get_files(
        session_id=ctx.session_id,
        file_ids=[f.file_id for f in uploaded_file_info],
    )

    file_recs = {f.file_id: f for f in file_recs_list}

    collected_files: list[UploadedFile] = []

    for f in uploaded_file_info:
        maybe_file_rec = file_recs.get(f.file_id)
        if maybe_file_rec is not None:
            uploaded_file = UploadedFile(maybe_file_rec, f.file_urls)
            collected_files.append(uploaded_file)

            if hasattr(ctx.uploaded_file_mgr, "remove_file"):
                ctx.uploaded_file_mgr.remove_file(
                    session_id=ctx.session_id,
                    file_id=f.file_id,
                )

    return collected_files


@dataclass
class ChatInputSerde:
    accept_files: bool = False

    def deserialize(
        self,
        ui_value: ChatInputValueProto | None,
        widget_id: str = "",
    ) -> str | ChatInputValue | None:
        if ui_value is None or not ui_value.HasField("data"):
            return None
        if not self.accept_files:
            return ui_value.data
        else:
            return ChatInputValue(
                text=ui_value.data,
                files=_pop_upload_files(ui_value.file_uploader_state),
            )

    def serialize(self, v: str | None) -> ChatInputValueProto:
        return ChatInputValueProto(data=v)


class ChatMixin:
    @gather_metrics("chat_message")
    def chat_message(
        self,
        name: Literal["user", "assistant", "ai", "human"] | str,
        *,
        avatar: Literal["user", "assistant"] | str | AtomicImage | None = None,
    ) -> DeltaGenerator:
        """Insert a chat message container.

        To add elements to the returned container, you can use ``with`` notation
        (preferred) or just call methods directly on the returned object. See the
        examples below.

        Parameters
        ----------
        name : "user", "assistant", "ai", "human", or str
            The name of the message author. Can be "human"/"user" or
            "ai"/"assistant" to enable preset styling and avatars.

            Currently, the name is not shown in the UI but is only set as an
            accessibility label. For accessibility reasons, you should not use
            an empty string.

        avatar : Anything supported by st.image (except list), str, or None
            The avatar shown next to the message.

            If ``avatar`` is ``None`` (default), the icon will be determined
            from ``name`` as follows:

            - If ``name`` is ``"user"`` or ``"human"``, the message will have a
              default user icon.

            - If ``name`` is ``"ai"`` or ``"assistant"``, the message will have
              a default bot icon.

            - For all other values of ``name``, the message will show the first
              letter of the name.

            In addition to the types supported by |st.image|_ (except list),
            the following strings are valid:

            - A single-character emoji. For example, you can set ``avatar="🧑‍💻"``
              or ``avatar="🦖"``. Emoji short codes are not supported.

            - An icon from the Material Symbols library (rounded style) in the
              format ``":material/icon_name:"`` where "icon_name" is the name
              of the icon in snake case.

              For example, ``icon=":material/thumb_up:"`` will display the
              Thumb Up icon. Find additional icons in the `Material Symbols \
              <https://fonts.google.com/icons?icon.set=Material+Symbols&icon.style=Rounded>`_
              font library.

            .. |st.image| replace:: ``st.image``
            .. _st.image: https://docs.streamlit.io/develop/api-reference/media/st.image

        Returns
        -------
        Container
            A single container that can hold multiple elements.

        Examples
        --------
        You can use ``with`` notation to insert any element into an expander

        >>> import streamlit as st
        >>> import numpy as np
        >>>
        >>> with st.chat_message("user"):
        ...     st.write("Hello 👋")
        ...     st.line_chart(np.random.randn(30, 3))

        .. output ::
            https://doc-chat-message-user.streamlit.app/
            height: 450px

        Or you can just call methods directly in the returned objects:

        >>> import streamlit as st
        >>> import numpy as np
        >>>
        >>> message = st.chat_message("assistant")
        >>> message.write("Hello human")
        >>> message.bar_chart(np.random.randn(30, 3))

        .. output ::
            https://doc-chat-message-user1.streamlit.app/
            height: 450px

        """
        if name is None:
            raise StreamlitAPIException(
                "The author name is required for a chat message, please set it via the parameter `name`."
            )

        if avatar is None and (
            name.lower() in {item.value for item in PresetNames} or is_emoji(name)
        ):
            # For selected labels, we are mapping the label to an avatar
            avatar = name.lower()
        avatar_type, converted_avatar = _process_avatar_input(
            avatar, self.dg._get_delta_path_str()
        )

        message_container_proto = BlockProto.ChatMessage()
        message_container_proto.name = name
        message_container_proto.avatar = converted_avatar
        message_container_proto.avatar_type = avatar_type
        block_proto = BlockProto()
        block_proto.allow_empty = True
        block_proto.chat_message.CopyFrom(message_container_proto)

        return self.dg._block(block_proto=block_proto)

    @overload
    def chat_input(
        self,
        placeholder: str = "Your message",
        *,
        key: Key | None = None,
        max_chars: int | None = None,
        accept_file: Literal[False] = False,
        file_type: str | Sequence[str] | None = None,
        disabled: bool = False,
        on_submit: WidgetCallback | None = None,
        args: WidgetArgs | None = None,
        kwargs: WidgetKwargs | None = None,
    ) -> str | None: ...

    @overload
    def chat_input(
        self,
        placeholder: str = "Your message",
        *,
        key: Key | None = None,
        max_chars: int | None = None,
        accept_file: Literal[True, "multiple"],
        file_type: str | Sequence[str] | None = None,
        disabled: bool = False,
        on_submit: WidgetCallback | None = None,
        args: WidgetArgs | None = None,
        kwargs: WidgetKwargs | None = None,
    ) -> ChatInputValue | None: ...

    @gather_metrics("chat_input")
    def chat_input(
        self,
        placeholder: str = "Your message",
        *,
        key: Key | None = None,
        max_chars: int | None = None,
        accept_file: bool | Literal["multiple"] = False,
        file_type: str | Sequence[str] | None = None,
        disabled: bool = False,
        on_submit: WidgetCallback | None = None,
        args: WidgetArgs | None = None,
        kwargs: WidgetKwargs | None = None,
    ) -> str | ChatInputValue | None:
        """Display a chat input widget.

        Parameters
        ----------
        placeholder : str
            A placeholder text shown when the chat input is empty. Defaults to
            "Your message". For accessibility reasons, you should not use an
            empty string.

        key : str or int
            An optional string or integer to use as the unique key for the widget.
            If this is omitted, a key will be generated for the widget based on
            its content. No two widgets may have the same key.

        max_chars : int or None
            The maximum number of characters that can be entered. If ``None``
            (default), there will be no maximum.

        accept_file : bool | str
            Whether the chat input should accept files. ``True`` to accept a single
            file, ``"multiple"`` to accept multiple files.

        disabled : bool
            Whether the chat input should be disabled. Defaults to ``False``.

        file_type : str or list[str] or None
            Array of allowed extensions. ['png', 'jpg']
            The default is None, which means all extensions are allowed.

        on_submit : callable
            An optional callback invoked when the chat input's value is submitted.

        args : tuple
            An optional tuple of args to pass to the callback.

        kwargs : dict
            An optional dict of kwargs to pass to the callback.

        Returns
        -------
        str or None
            The current (non-empty) value of the text input widget on the last
            run of the app. Otherwise, ``None``.

        Examples
        --------
        When ``st.chat_input`` is used in the main body of an app, it will be
        pinned to the bottom of the page.

        >>> import streamlit as st
        >>>
        >>> prompt = st.chat_input("Say something")
        >>> if prompt:
        ...     st.write(f"User has sent the following prompt: {prompt}")

        .. output ::
            https://doc-chat-input.streamlit.app/
            height: 350px

        The chat input can also be used inline by nesting it inside any layout
        container (container, columns, tabs, sidebar, etc) or fragment. Create
        chat interfaces embedded next to other content or have multiple
        chatbots!

        >>> import streamlit as st
        >>>
        >>> with st.sidebar:
        >>>     messages = st.container(height=300)
        >>>     if prompt := st.chat_input("Say something"):
        >>>         messages.chat_message("user").write(prompt)
        >>>         messages.chat_message("assistant").write(f"Echo: {prompt}")

        .. output ::
            https://doc-chat-input-inline.streamlit.app/
            height: 350px
        """
        # We default to an empty string here and disallow user choice intentionally
        default = ""
        key = to_key(key)

        check_widget_policies(
            self.dg,
            key,
            on_submit,
            default_value=default,
            writes_allowed=False,
        )

        if accept_file not in {True, False, "multiple"}:
            raise StreamlitAPIException(
                "The `accept_file` parameter must be a boolean or 'multiple'."
            )

        ctx = get_script_run_ctx()

        element_id = compute_and_register_element_id(
            "chat_input",
            user_key=key,
            # chat_input is not allowed to be used in a form.
            form_id=None,
            placeholder=placeholder,
            max_chars=max_chars,
            accept_file=accept_file,
            file_type=file_type,
        )

        if file_type:
            file_type = normalize_upload_file_type(file_type)

        # It doesn't make sense to create a chat input inside a form.
        # We throw an error to warn the user about this.
        # We omit this check for scripts running outside streamlit, because
        # they will have no script_run_ctx.
        if runtime.exists():
            if is_in_form(self.dg):
                raise StreamlitAPIException(
                    "`st.chat_input()` can't be used in a `st.form()`."
                )

        # Determine the position of the chat input:
        # Use bottom position if chat input is within the main container
        # either directly or within a vertical container. If it has any
        # other container types as parents, we use inline position.
        ancestor_block_types = set(self.dg._active_dg._ancestor_block_types)
        if (
            self.dg._active_dg._root_container == RootContainer.MAIN
            and not ancestor_block_types
        ):
            position = "bottom"
        else:
            position = "inline"

        chat_input_proto = ChatInputProto()
        chat_input_proto.id = element_id
        chat_input_proto.placeholder = str(placeholder)

        if max_chars is not None:
            chat_input_proto.max_chars = max_chars

        chat_input_proto.default = default

        chat_input_proto.accept_file = get_chat_input_accept_file_proto_value(
            accept_file
        )

        chat_input_proto.file_type[:] = file_type if file_type is not None else []

        serde = ChatInputSerde(accept_files=bool(accept_file))
        widget_state = register_widget(  # type: ignore[misc]
            chat_input_proto.id,
            on_change_handler=on_submit,
            args=args,
            kwargs=kwargs,
            deserializer=serde.deserialize,
            serializer=serde.serialize,
            ctx=ctx,
            value_type="chat_input_value",
        )

        chat_input_proto.disabled = disabled
        if widget_state.value_changed and widget_state.value is not None:
            chat_input_proto.value = widget_state.value
            chat_input_proto.set_value = True

        if ctx:
            save_for_app_testing(ctx, element_id, widget_state.value)
        if position == "bottom":
            # We need to enqueue the chat input into the bottom container
            # instead of the currently active dg.
            get_dg_singleton_instance().bottom_dg._enqueue(
                "chat_input", chat_input_proto
            )
        else:
            self.dg._enqueue("chat_input", chat_input_proto)

        return widget_state.value if not widget_state.value_changed else None

    @property
    def dg(self) -> DeltaGenerator:
        """Get our DeltaGenerator."""
        return cast("DeltaGenerator", self)<|MERGE_RESOLUTION|>--- conflicted
+++ resolved
@@ -19,15 +19,10 @@
 from enum import Enum
 from typing import (
     TYPE_CHECKING,
-<<<<<<< HEAD
-    Literal,
-    cast,
-=======
     Any,
     Literal,
     cast,
     overload,
->>>>>>> c522b6fb
 )
 
 from streamlit import runtime
