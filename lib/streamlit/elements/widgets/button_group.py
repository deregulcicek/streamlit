# Copyright (c) Streamlit Inc. (2018-2022) Snowflake Inc. (2022-2024)
#
# Licensed under the Apache License, Version 2.0 (the "License");
# you may not use this file except in compliance with the License.
# You may obtain a copy of the License at
#
#     http://www.apache.org/licenses/LICENSE-2.0
#
# Unless required by applicable law or agreed to in writing, software
# distributed under the License is distributed on an "AS IS" BASIS,
# WITHOUT WARRANTIES OR CONDITIONS OF ANY KIND, either express or implied.
# See the License for the specific language governing permissions and
# limitations under the License.

from __future__ import annotations

from typing import (
    TYPE_CHECKING,
    Any,
    Callable,
    Final,
    Literal,
    Sequence,
    TypeVar,
    cast,
    overload,
)

from streamlit.elements.form_utils import current_form_id
from streamlit.elements.lib.options_selector_utils import (
    convert_to_sequence_and_check_comparable,
    get_default_indices,
)
from streamlit.elements.lib.policies import check_widget_policies
from streamlit.elements.lib.utils import (
    Key,
    maybe_coerce_enum_sequence,
    to_key,
)
from streamlit.elements.widgets.multiselect import MultiSelectSerde
from streamlit.errors import StreamlitAPIException
from streamlit.proto.ButtonGroup_pb2 import ButtonGroup as ButtonGroupProto
from streamlit.runtime.metrics_util import gather_metrics
from streamlit.runtime.scriptrunner_utils.script_run_context import get_script_run_ctx
from streamlit.runtime.state import register_widget
from streamlit.runtime.state.common import (
    RegisterWidgetResult,
    WidgetDeserializer,
    WidgetSerializer,
    compute_element_id,
    save_for_app_testing,
)

if TYPE_CHECKING:
    from streamlit.dataframe_util import OptionSequence
    from streamlit.delta_generator import DeltaGenerator
    from streamlit.runtime.state import (
        WidgetArgs,
        WidgetCallback,
        WidgetKwargs,
    )
    from streamlit.type_util import T


V = TypeVar("V")

_THUMB_ICONS: Final = (":material/thumb_up:", ":material/thumb_down:")
_FACES_ICONS: Final = (
    ":material/sentiment_sad:",
    ":material/sentiment_dissatisfied:",
    ":material/sentiment_neutral:",
    ":material/sentiment_satisfied:",
    ":material/sentiment_very_satisfied:",
)
_NUMBER_STARS: Final = 5
_STAR_ICON: Final = ":material/star:"
# we don't have the filled-material icon library as a dependency. Hence, we have it here
# in base64 format and send it over the wire as an image.
_SELECTED_STAR_ICON: Final = ":material/star_filled:"


class FeedbackSerde:
    """Uses the MultiSelectSerde under-the-hood, but accepts a single index value
    and deserializes to a single index value. This is because for feedback, we always
    allow just a single selection.

    When a sentiment_mapping is provided, the sentiment corresponding to the index is
    serialized/deserialized. Otherwise, the index is used as the sentiment.
    """

    def __init__(self, option_indices: list[int]) -> None:
        """Initialize the FeedbackSerde with a list of sentimets."""
        self.multiselect_serde: MultiSelectSerde[int] = MultiSelectSerde(option_indices)

    def serialize(self, value: int | None) -> list[int]:
        """Serialize the passed sentiment option into its corresponding index
        (wrapped in a list).
        """
        _value = [value] if value is not None else []
        return self.multiselect_serde.serialize(_value)

    def deserialize(self, ui_value: list[int], widget_id: str = "") -> int | None:
        """Receive a list of indices and return the corresponding sentiments."""
        deserialized = self.multiselect_serde.deserialize(ui_value, widget_id)

        if len(deserialized) == 0:
            return None

        return deserialized[0]


def get_mapped_options(
    feedback_option: Literal["thumbs", "faces", "stars"],
) -> tuple[list[ButtonGroupProto.Option], list[int]]:
    # options object understandable by the web app
    options: list[ButtonGroupProto.Option] = []
    # we use the option index in the webapp communication to
    # indicate which option is selected
    options_indices: list[int] = []

    if feedback_option == "thumbs":
        # reversing the index mapping to have thumbs up first (but still with the higher
        # index (=sentiment) in the list)
        options_indices = list(reversed(range(len(_THUMB_ICONS))))
        options = [ButtonGroupProto.Option(content=icon) for icon in _THUMB_ICONS]
    elif feedback_option == "faces":
        options_indices = list(range(len(_FACES_ICONS)))
        options = [ButtonGroupProto.Option(content=icon) for icon in _FACES_ICONS]
    elif feedback_option == "stars":
        options_indices = list(range(_NUMBER_STARS))
        options = [
            ButtonGroupProto.Option(
                content=_STAR_ICON,
                selected_content=_SELECTED_STAR_ICON,
            )
        ] * _NUMBER_STARS

    return options, options_indices


def _build_proto(
    widget_id: str,
    formatted_options: Sequence[ButtonGroupProto.Option],
    default_values: list[int],
    disabled: bool,
    current_form_id: str,
    click_mode: ButtonGroupProto.ClickMode.ValueType,
    selection_visualization: ButtonGroupProto.SelectionVisualization.ValueType = (
        ButtonGroupProto.SelectionVisualization.ONLY_SELECTED
    ),
) -> ButtonGroupProto:
    proto = ButtonGroupProto()

    proto.id = widget_id
    proto.default[:] = default_values
    proto.form_id = current_form_id
    proto.disabled = disabled
    proto.click_mode = click_mode

    for formatted_option in formatted_options:
        proto.options.append(formatted_option)
    proto.selection_visualization = selection_visualization
    return proto


class ButtonGroupMixin:
    @overload  # These overloads are not documented in the docstring, at least not at this time, on the theory that most people won't know what it means. And the Literals here are a subclass of int anyway.
    # Usually, we would make a type alias for Literal["thumbs", "faces", "stars"]; but, in this case, we don't use it in too many other places, and it's a more helpful autocomplete if we just enumerate the values explicitly, so a decision has been made to keep it as not an alias.
    def feedback(
        self,
        options: Literal["thumbs"] = ...,
        *,
        key: str | None = None,
        disabled: bool = False,
        on_change: WidgetCallback | None = None,
        args: Any | None = None,
        kwargs: Any | None = None,
    ) -> Literal[0, 1] | None: ...
    @overload
    def feedback(
        self,
        options: Literal["faces", "stars"] = ...,
        *,
        key: str | None = None,
        disabled: bool = False,
        on_change: WidgetCallback | None = None,
        args: Any | None = None,
        kwargs: Any | None = None,
    ) -> Literal[0, 1, 2, 3, 4] | None: ...
    @gather_metrics("feedback")
    def feedback(
        self,
        options: Literal["thumbs", "faces", "stars"] = "thumbs",
        *,
        key: str | None = None,
        disabled: bool = False,
        on_change: WidgetCallback | None = None,
        args: Any | None = None,
        kwargs: Any | None = None,
    ) -> int | None:
        """Display a feedback widget.

        A feedback widget is an icon-based button group available in three
        styles, as described in ``options``. It is commonly used in chat and AI
        apps to allow users to rate responses.

        Parameters
        ----------
        options: "thumbs", "faces", or "stars"
            The feedback options displayed to the user. ``options`` can be one
            of the following:

            - ``"thumbs"`` (default): Streamlit displays a thumb-up and
              thumb-down button group.
            - ``"faces"``: Streamlit displays a row of five buttons with
              facial expressions depicting increasing satisfaction from left to
              right.
            - ``"stars"``: Streamlit displays a row of star icons, allowing the
              user to select a rating from one to five stars.

        key : str or int
            An optional string or integer to use as the unique key for the widget.
            If this is omitted, a key will be generated for the widget
            based on its content. Multiple widgets of the same type may
            not share the same key.

        disabled : bool
            An optional boolean, which disables the feedback widget if set
            to True. The default is False. This argument can only be supplied
            by keyword.

        on_change : callable
            An optional callback invoked when this feedback widget's value
            changes.

        args : tuple
            An optional tuple of args to pass to the callback.

        kwargs : dict
            An optional dict of kwargs to pass to the callback.

        Returns
        -------
        int or None
            An integer indicating the user's selection, where ``0`` is the
            lowest feedback. Higher values indicate more positive feedback.
            If no option was selected, the widget returns ``None``.

            - For ``options="thumbs"``, a return value of ``0`` indicates
              thumbs-down, and ``1`` indicates thumbs-up.
            - For ``options="faces"`` and ``options="stars"``, return values
              range from ``0`` (least satisfied) to ``4`` (most satisfied).

        Examples
        --------
        Display a feedback widget with stars, and show the selected sentiment:

        >>> import streamlit as st
        >>>
        >>> sentiment_mapping = ["one", "two", "three", "four", "five"]
        >>> selected = st.feedback("stars")
        >>> if selected is not None:
        >>>     st.markdown(f"You selected {sentiment_mapping[selected]} star(s).")

        .. output ::
            https://doc-feedback-stars.streamlit.app/
            height: 200px

        Display a feedback widget with thumbs, and show the selected sentiment:

        >>> import streamlit as st
        >>>
        >>> sentiment_mapping = [":material/thumb_down:", ":material/thumb_up:"]
        >>> selected = st.feedback("thumbs")
        >>> if selected is not None:
        >>>     st.markdown(f"You selected: {sentiment_mapping[selected]}")

        .. output ::
            https://doc-feedback-thumbs.streamlit.app/
            height: 200px

        """

        if options not in ["thumbs", "faces", "stars"]:
            raise StreamlitAPIException(
                "The options argument to st.feedback must be one of "
                "['thumbs', 'faces', 'stars']. "
                f"The argument passed was '{options}'."
            )
        transformed_options, options_indices = get_mapped_options(options)
        serde = FeedbackSerde(options_indices)

        selection_visualization = ButtonGroupProto.SelectionVisualization.ONLY_SELECTED
        if options == "stars":
            selection_visualization = (
                ButtonGroupProto.SelectionVisualization.ALL_UP_TO_SELECTED
            )

        sentiment = self._button_group(
            transformed_options,
            default=None,
            key=key,
            click_mode=ButtonGroupProto.SINGLE_SELECT,
            disabled=disabled,
            deserializer=serde.deserialize,
            serializer=serde.serialize,
            on_change=on_change,
            args=args,
            kwargs=kwargs,
            selection_visualization=selection_visualization,
        )
        return sentiment.value

    # Disable this more generic widget for now
    # @gather_metrics("button_group")
    def _internal_button_group(
        self,
        options: OptionSequence[V],
        *,
        key: Key | None = None,
        default: Sequence[Any] | None = None,
        click_mode: Literal["select", "multiselect"] = "select",
        disabled: bool = False,
        format_func: Callable[[V], dict[str, str]] | None = None,
        on_change: WidgetCallback | None = None,
        args: WidgetArgs | None = None,
        kwargs: WidgetKwargs | None = None,
    ) -> list[V]:
        def _transformed_format_func(x: V) -> ButtonGroupProto.Option:
            if format_func is None:
                return ButtonGroupProto.Option(content=str(x))

            transformed = format_func(x)
            return ButtonGroupProto.Option(
                content=transformed["content"],
                selected_content=transformed["selected_content"],
            )

        indexable_options = convert_to_sequence_and_check_comparable(options)
        default_values = get_default_indices(indexable_options, default)
        serde = MultiSelectSerde(indexable_options, default_values)

        res = self._button_group(
            indexable_options,
            key=key,
            default=default_values,
            click_mode=ButtonGroupProto.ClickMode.MULTI_SELECT
            if click_mode == "multiselect"
            else ButtonGroupProto.SINGLE_SELECT,
            disabled=disabled,
            format_func=_transformed_format_func,
            serializer=serde.serialize,
            deserializer=serde.deserialize,
            on_change=on_change,
            args=args,
            kwargs=kwargs,
            after_register_callback=lambda widget_state: maybe_coerce_enum_sequence(
                widget_state, options, indexable_options
            ),
        )
        return res.value

    def _button_group(
        self,
        indexable_options: Sequence[Any],
        *,
        key: Key | None = None,
        default: list[int] | None = None,
        click_mode: ButtonGroupProto.ClickMode.ValueType = (
            ButtonGroupProto.SINGLE_SELECT
        ),
        disabled: bool = False,
        format_func: Callable[[V], ButtonGroupProto.Option] | None = None,
        deserializer: WidgetDeserializer[T],
        serializer: WidgetSerializer[T],
        on_change: WidgetCallback | None = None,
        args: WidgetArgs | None = None,
        kwargs: WidgetKwargs | None = None,
        selection_visualization: ButtonGroupProto.SelectionVisualization.ValueType = (
            ButtonGroupProto.SelectionVisualization.ONLY_SELECTED
        ),
        after_register_callback: Callable[
            [RegisterWidgetResult[T]], RegisterWidgetResult[T]
        ]
        | None = None,
    ) -> RegisterWidgetResult[T]:
        key = to_key(key)

        check_widget_policies(self.dg, key, on_change, default_value=default)

        widget_name = "button_group"
        ctx = get_script_run_ctx()
        form_id = current_form_id(self.dg)
        formatted_options = (
            indexable_options
            if format_func is None
            else [format_func(option) for option in indexable_options]
        )
<<<<<<< HEAD
        widget_id = compute_element_id(
=======
        element_id = compute_element_id(
>>>>>>> fbe27d64
            widget_name,
            user_key=key,
            key=key,
            options=formatted_options,
            default=default,
            form_id=form_id,
            click_mode=click_mode,
            page=ctx.active_script_hash if ctx else None,
        )

        proto = _build_proto(
            element_id,
            formatted_options,
            default or [],
            disabled,
            form_id,
            click_mode=click_mode,
            selection_visualization=selection_visualization,
        )

        widget_state = register_widget(
            widget_name,
            proto,
            on_change_handler=on_change,
            args=args,
            kwargs=kwargs,
            deserializer=deserializer,
            serializer=serializer,
            ctx=ctx,
        )

        if after_register_callback is not None:
            widget_state = after_register_callback(widget_state)

        if widget_state.value_changed:
            proto.value[:] = serializer(widget_state.value)
            proto.set_value = True

        if ctx:
            save_for_app_testing(ctx, element_id, format_func)

        self.dg._enqueue(widget_name, proto)

        return widget_state

    @property
    def dg(self) -> DeltaGenerator:
        """Get our DeltaGenerator."""
        return cast("DeltaGenerator", self)<|MERGE_RESOLUTION|>--- conflicted
+++ resolved
@@ -396,11 +396,7 @@
             if format_func is None
             else [format_func(option) for option in indexable_options]
         )
-<<<<<<< HEAD
-        widget_id = compute_element_id(
-=======
         element_id = compute_element_id(
->>>>>>> fbe27d64
             widget_name,
             user_key=key,
             key=key,
