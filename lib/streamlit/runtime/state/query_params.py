--- conflicted
+++ resolved
@@ -52,14 +52,10 @@
         except:
             raise KeyError(_missing_key_error_message_query_params(key))
 
-<<<<<<< HEAD
-    def _setitem(self, key: str, value: Union[str, List[str]]) -> None:
-        self.check_both_apis_used()
-=======
     def _setitem(
         self, key: str, value: Union[str, List[str]], send_query_param_msg: bool = True
     ) -> None:
->>>>>>> 33890cda
+        self.check_both_apis_used()
         if isinstance(value, list):
             self._query_params[key] = [str(item) for item in value]
         else:
