# Copyright (c) Streamlit Inc. (2018-2022) Snowflake Inc. (2022-2024)
#
# Licensed under the Apache License, Version 2.0 (the "License");
# you may not use this file except in compliance with the License.
# You may obtain a copy of the License at
#
#     http://www.apache.org/licenses/LICENSE-2.0
#
# Unless required by applicable law or agreed to in writing, software
# distributed under the License is distributed on an "AS IS" BASIS,
# WITHOUT WARRANTIES OR CONDITIONS OF ANY KIND, either express or implied.
# See the License for the specific language governing permissions and
# limitations under the License.

"""Manage the user's Streamlit credentials."""

from __future__ import annotations

import json
import os
import sys
import textwrap
from collections import namedtuple
from datetime import datetime
from typing import Final, NoReturn
from uuid import uuid4

<<<<<<< HEAD
from streamlit import env_util, file_util, util
=======
from streamlit import cli_util, env_util, file_util, util
>>>>>>> 53630a9c
from streamlit.logger import get_logger

_LOGGER: Final = get_logger(__name__)


if env_util.IS_WINDOWS:
    _CONFIG_FILE_PATH = r"%userprofile%/.streamlit/config.toml"
else:
    _CONFIG_FILE_PATH = "~/.streamlit/config.toml"

_Activation = namedtuple(
    "_Activation",
    [
        "email",  # str : the user's email.
        "is_valid",  # boolean : whether the email is valid.
    ],
)


def email_prompt() -> str:
    import click

    # Emoji can cause encoding errors on non-UTF-8 terminals
    # (See https://github.com/streamlit/streamlit/issues/2284.)
    # WT_SESSION is a Windows Terminal specific environment variable. If it exists,
    # we are on the latest Windows Terminal that supports emojis
    show_emoji = sys.stdout.encoding == "utf-8" and (
        not env_util.IS_WINDOWS or os.environ.get("WT_SESSION")
    )

    # IMPORTANT: Break the text below at 80 chars.
    return """
      {0}%(welcome)s

      If you’d like to receive helpful onboarding emails, news, offers, promotions,
      and the occasional swag, please enter your email address below. Otherwise,
      leave this field blank.

      %(email)s""".format(
        "👋 " if show_emoji else ""
    ) % {
        "welcome": cli_util.style_for_cli("Welcome to Streamlit!", bold=True),
        "email": cli_util.style_for_cli("Email: ", fg="blue"),
    }


_TELEMETRY_HEADLESS_TEXT = """
Collecting usage statistics. To deactivate, set browser.gatherUsageStats to False.
"""


def _send_email(email: str) -> None:
    """Send the user's email to segment.io, if submitted"""
    import requests

    if email is None or "@" not in email:
        return

    headers = {
        "authority": "api.segment.io",
        "accept": "*/*",
        "accept-language": "en-US,en;q=0.9",
        "content-type": "text/plain",
        "origin": "localhost:8501",
        "referer": "localhost:8501/",
    }

    dt = datetime.utcnow().isoformat() + "+00:00"

    data = {
        "anonymous_id": None,
        "context": {
            "library": {"name": "analytics-python", "version": "2.2.2"},
        },
        "messageId": str(uuid4()),
        "timestamp": dt,
        "event": "submittedEmail",
        "traits": {
            "authoremail": email,
            "source": "provided_email",
        },
        "type": "track",
        "userId": email,
        "writeKey": "iCkMy7ymtJ9qYzQRXkQpnAJEq7D4NyMU",
    }

    response = requests.post(
        "https://api.segment.io/v1/t",
        headers=headers,
        data=json.dumps(data).encode(),
    )

    response.raise_for_status()


class Credentials(object):
    """Credentials class."""

    _singleton: "Credentials" | None = None

    @classmethod
    def get_current(cls):
        """Return the singleton instance."""
        if cls._singleton is None:
            Credentials()

        return Credentials._singleton

    def __init__(self):
        """Initialize class."""
        if Credentials._singleton is not None:
            raise RuntimeError(
                "Credentials already initialized. Use .get_current() instead"
            )

        self.activation = None
        self._conf_file = _get_credential_file_path()

        Credentials._singleton = self

    def __repr__(self) -> str:
        return util.repr_(self)

    def load(self, auto_resolve: bool = False) -> None:
        """Load from toml file."""
        if self.activation is not None:
            _LOGGER.error("Credentials already loaded. Not rereading file.")
            return

        import toml

        try:
            with open(self._conf_file, "r") as f:
                data = toml.load(f).get("general")
            if data is None:
                raise Exception
            self.activation = _verify_email(data.get("email"))
        except FileNotFoundError:
            if auto_resolve:
                self.activate(show_instructions=not auto_resolve)
                return
            raise RuntimeError(
                'Credentials not found. Please run "streamlit activate".'
            )
        except Exception:
            if auto_resolve:
                self.reset()
                self.activate(show_instructions=not auto_resolve)
                return
            raise Exception(
                textwrap.dedent(
                    """
                Unable to load credentials from %s.
                Run "streamlit reset" and try again.
                """
                )
                % (self._conf_file)
            )

    def _check_activated(self, auto_resolve: bool = True) -> None:
        """Check if streamlit is activated.

        Used by `streamlit run script.py`
        """
        try:
            self.load(auto_resolve)
        except (Exception, RuntimeError) as e:
            _exit(str(e))

        if self.activation is None or not self.activation.is_valid:
            _exit("Activation email not valid.")

    @classmethod
    def reset(cls) -> None:
        """Reset credentials by removing file.

        This is used by `streamlit activate reset` in case a user wants
        to start over.
        """
        c = Credentials.get_current()
        c.activation = None

        try:
            os.remove(c._conf_file)
        except OSError as e:
            _LOGGER.error("Error removing credentials file: %s" % e)

    def save(self) -> None:
        """Save to toml file and send email."""
        from requests.exceptions import RequestException

        if self.activation is None:
            return

        # Create intermediate directories if necessary
        os.makedirs(os.path.dirname(self._conf_file), exist_ok=True)

        # Write the file
        data = {"email": self.activation.email}

        import toml

        with open(self._conf_file, "w") as f:
            toml.dump({"general": data}, f)

        try:
            _send_email(self.activation.email)
        except RequestException as e:
            _LOGGER.error(f"Error saving email: {e}")

    def activate(self, show_instructions: bool = True) -> None:
        """Activate Streamlit.

        Used by `streamlit activate`.
        """
        try:
            self.load()
        except RuntimeError:
            # Runtime Error is raised if credentials file is not found. In that case,
            # `self.activation` is None and we will show the activation prompt below.
            pass

        if self.activation:
            if self.activation.is_valid:
                _exit("Already activated")
            else:
                _exit(
                    "Activation not valid. Please run "
                    "`streamlit activate reset` then `streamlit activate`"
                )
        else:
            activated = False

            while not activated:
                import click

                email = click.prompt(
                    text=email_prompt(),
                    prompt_suffix="",
                    default="",
                    show_default=False,
                )

                self.activation = _verify_email(email)
                if self.activation.is_valid:
                    self.save()
                    # IMPORTANT: Break the text below at 80 chars.
                    TELEMETRY_TEXT = """
  You can find our privacy policy at %(link)s

  Summary:
  - This open source library collects usage statistics.
  - We cannot see and do not store information contained inside Streamlit apps,
    such as text, charts, images, etc.
  - Telemetry data is stored in servers in the United States.
  - If you'd like to opt out, add the following to %(config)s,
    creating that file if necessary:

    [browser]
    gatherUsageStats = false
""" % {
<<<<<<< HEAD
                        "link": click.style(
                            "https://streamlit.io/privacy-policy", underline=True
                        ),
                        "config": click.style(_CONFIG_FILE_PATH),
                    }

                    click.secho(TELEMETRY_TEXT)
=======
                        "link": cli_util.style_for_cli(
                            "https://streamlit.io/privacy-policy", underline=True
                        ),
                        "config": cli_util.style_for_cli(_CONFIG_FILE_PATH),
                    }

                    cli_util.print_to_cli(TELEMETRY_TEXT)
>>>>>>> 53630a9c
                    if show_instructions:
                        # IMPORTANT: Break the text below at 80 chars.
                        INSTRUCTIONS_TEXT = """
  %(start)s
  %(prompt)s %(hello)s
""" % {
<<<<<<< HEAD
                            "start": click.style(
                                "Get started by typing:", fg="blue", bold=True
                            ),
                            "prompt": click.style("$", fg="blue"),
                            "hello": click.style("streamlit hello", bold=True),
                        }

                        click.secho(INSTRUCTIONS_TEXT)
=======
                            "start": cli_util.style_for_cli(
                                "Get started by typing:", fg="blue", bold=True
                            ),
                            "prompt": cli_util.style_for_cli("$", fg="blue"),
                            "hello": cli_util.style_for_cli(
                                "streamlit hello", bold=True
                            ),
                        }

                        cli_util.print_to_cli(INSTRUCTIONS_TEXT)
>>>>>>> 53630a9c
                    activated = True
                else:  # pragma: nocover
                    _LOGGER.error("Please try again.")


def _verify_email(email: str) -> _Activation:
    """Verify the user's email address.

    The email can either be an empty string (if the user chooses not to enter
    it), or a string with a single '@' somewhere in it.

    Parameters
    ----------
    email : str

    Returns
    -------
    _Activation
        An _Activation object. Its 'is_valid' property will be True only if
        the email was validated.

    """
    email = email.strip()

    # We deliberately use simple email validation here
    # since we do not use email address anywhere to send emails.
    if len(email) > 0 and email.count("@") != 1:
        _LOGGER.error("That doesn't look like an email :(")
        return _Activation(None, False)

    return _Activation(email, True)


def _exit(message: str) -> NoReturn:
    """Exit program with error."""
    _LOGGER.error(message)
    sys.exit(-1)


def _get_credential_file_path() -> str:
    return file_util.get_streamlit_file_path("credentials.toml")


def _check_credential_file_exists() -> bool:
    return os.path.exists(_get_credential_file_path())


def check_credentials() -> None:
    """Check credentials and potentially activate.

    Note
    ----
    If there is no credential file and we are in headless mode, we should not
    check, since credential would be automatically set to an empty string.

    """
    from streamlit import config

    if not _check_credential_file_exists() and config.get_option("server.headless"):
        if not config.is_manually_set("browser.gatherUsageStats"):
            import click

            # If not manually defined, show short message about usage stats gathering.
            cli_util.print_to_cli(_TELEMETRY_HEADLESS_TEXT)
        return
    Credentials.get_current()._check_activated()<|MERGE_RESOLUTION|>--- conflicted
+++ resolved
@@ -25,11 +25,7 @@
 from typing import Final, NoReturn
 from uuid import uuid4
 
-<<<<<<< HEAD
-from streamlit import env_util, file_util, util
-=======
 from streamlit import cli_util, env_util, file_util, util
->>>>>>> 53630a9c
 from streamlit.logger import get_logger
 
 _LOGGER: Final = get_logger(__name__)
@@ -291,15 +287,6 @@
     [browser]
     gatherUsageStats = false
 """ % {
-<<<<<<< HEAD
-                        "link": click.style(
-                            "https://streamlit.io/privacy-policy", underline=True
-                        ),
-                        "config": click.style(_CONFIG_FILE_PATH),
-                    }
-
-                    click.secho(TELEMETRY_TEXT)
-=======
                         "link": cli_util.style_for_cli(
                             "https://streamlit.io/privacy-policy", underline=True
                         ),
@@ -307,23 +294,12 @@
                     }
 
                     cli_util.print_to_cli(TELEMETRY_TEXT)
->>>>>>> 53630a9c
                     if show_instructions:
                         # IMPORTANT: Break the text below at 80 chars.
                         INSTRUCTIONS_TEXT = """
   %(start)s
   %(prompt)s %(hello)s
 """ % {
-<<<<<<< HEAD
-                            "start": click.style(
-                                "Get started by typing:", fg="blue", bold=True
-                            ),
-                            "prompt": click.style("$", fg="blue"),
-                            "hello": click.style("streamlit hello", bold=True),
-                        }
-
-                        click.secho(INSTRUCTIONS_TEXT)
-=======
                             "start": cli_util.style_for_cli(
                                 "Get started by typing:", fg="blue", bold=True
                             ),
@@ -334,7 +310,6 @@
                         }
 
                         cli_util.print_to_cli(INSTRUCTIONS_TEXT)
->>>>>>> 53630a9c
                     activated = True
                 else:  # pragma: nocover
                     _LOGGER.error("Please try again.")
