# Copyright (c) Streamlit Inc. (2018-2022) Snowflake Inc. (2022-2024)
#
# Licensed under the Apache License, Version 2.0 (the "License");
# you may not use this file except in compliance with the License.
# You may obtain a copy of the License at
#
#     http://www.apache.org/licenses/LICENSE-2.0
#
# Unless required by applicable law or agreed to in writing, software
# distributed under the License is distributed on an "AS IS" BASIS,
# WITHOUT WARRANTIES OR CONDITIONS OF ANY KIND, either express or implied.
# See the License for the specific language governing permissions and
# limitations under the License.

"""A bunch of useful utilities for dealing with dataframes."""

from __future__ import annotations

import contextlib
import dataclasses
import inspect
import math
import re
<<<<<<< HEAD
from collections import ChainMap, UserDict, deque
from collections.abc import ItemsView, KeysView, Mapping, ValuesView
=======
from collections import ChainMap, UserDict, UserList, deque
from collections.abc import ItemsView, Mapping
>>>>>>> 81ac3a14
from enum import Enum, EnumMeta, auto
from types import MappingProxyType
from typing import (
    TYPE_CHECKING,
    Any,
    Dict,
    Final,
    Iterable,
    List,
    Protocol,
    TypeVar,
    Union,
    cast,
    runtime_checkable,
)

from typing_extensions import TypeAlias, TypeGuard

from streamlit import config, errors, logger, string_util
from streamlit.type_util import (
    has_callable_attr,
    is_custom_dict,
    is_dataclass_instance,
    is_list_like,
    is_namedtuple,
    is_pandas_version_less_than,
    is_pydantic_model,
    is_type,
)

if TYPE_CHECKING:
    import numpy as np
    import pyarrow as pa
    from pandas import DataFrame, Index, Series
    from pandas.core.indexing import _iLocIndexer
    from pandas.io.formats.style import Styler

_LOGGER: Final = logger.get_logger(__name__)


# Maximum number of rows to request from an unevaluated (out-of-core) dataframe
_MAX_UNEVALUATED_DF_ROWS = 10000

_PANDAS_DATA_OBJECT_TYPE_RE: Final = re.compile(r"^pandas.*$")
_PANDAS_STYLER_TYPE_STR: Final = "pandas.io.formats.style.Styler"
_XARRAY_DATA_ARRAY_TYPE_STR: Final = "xarray.core.dataarray.DataArray"
_XARRAY_DATASET_TYPE_STR: Final = "xarray.core.dataset.Dataset"
_SNOWPARK_DF_TYPE_STR: Final = "snowflake.snowpark.dataframe.DataFrame"
_SNOWPARK_DF_ROW_TYPE_STR: Final = "snowflake.snowpark.row.Row"
_SNOWPARK_TABLE_TYPE_STR: Final = "snowflake.snowpark.table.Table"
_PYSPARK_DF_TYPE_STR: Final = "pyspark.sql.dataframe.DataFrame"
_MODIN_DF_TYPE_STR: Final = "modin.pandas.dataframe.DataFrame"
_MODIN_SERIES_TYPE_STR: Final = "modin.pandas.series.Series"
_SNOWPANDAS_DF_TYPE_STR: Final = "snowflake.snowpark.modin.pandas.dataframe.DataFrame"
_SNOWPANDAS_SERIES_TYPE_STR: Final = "snowflake.snowpark.modin.pandas.series.Series"
_SNOWPANDAS_INDEX_TYPE_STR: Final = (
    "snowflake.snowpark.modin.plugin.extensions.index.Index"
)
_POLARS_DATAFRAME: Final = "polars.dataframe.frame.DataFrame"
_POLARS_SERIES: Final = "polars.series.series.Series"
_POLARS_LAZYFRAME: Final = "polars.lazyframe.frame.LazyFrame"
_DASK_DATAFRAME: Final = "dask.dataframe.core.DataFrame"
_DASK_SERIES: Final = "dask.dataframe.core.Series"
_DASK_INDEX: Final = "dask.dataframe.core.Index"
_RAY_MATERIALIZED_DATASET: Final = "ray.data.dataset.MaterializedDataset"
_RAY_DATASET: Final = "ray.data.dataset.Dataset"
_HUGGINGFACE_DATASET: Final = "datasets.arrow_dataset.Dataset"

V_co = TypeVar(
    "V_co",
    covariant=True,  # https://peps.python.org/pep-0484/#covariance-and-contravariance
)


class DataFrameGenericAlias(Protocol[V_co]):
    """Technically not a GenericAlias, but serves the same purpose in
    OptionSequence below, in that it is a type which admits DataFrame,
    but is generic. This allows OptionSequence to be a fully generic type,
    significantly increasing its usefulness.

    We can't use types.GenericAlias, as it is only available from python>=3.9,
    and isn't easily back-ported.
    """

    @property
    def iloc(self) -> _iLocIndexer: ...


class PandasCompatible(Protocol[V_co]):
    """Protocol for Pandas compatible objects."""

    @property
    def to_pandas(self) -> DataFrame | Series: ...


class ArrowCompatible(Protocol[V_co]):
    """Protocol for DataFrame-like objects."""

    @property
    def to_arrow(self) -> pa.Table: ...


class DataframeInterchangeCompatible(Protocol[V_co]):
    """Protocol for objects support the dataframe-interchange protocol."""

    def __dataframe__(self) -> object: ...


@runtime_checkable
class DBAPICursor(Protocol):
    # Inspired by: https://github.com/python/typeshed/blob/main/stdlib/_typeshed/dbapi.pyi
    @property
    def description(
        self,
    ) -> (
        Sequence[
            tuple[
                str,
                Any | None,
                int | None,
                int | None,
                int | None,
                int | None,
                bool | None,
            ]
        ]
        | None
    ): ...
    def fetchmany(self, size: int = ..., /) -> Sequence[Sequence[Any]]: ...
    def fetchall(self) -> Sequence[Sequence[Any]]: ...


OptionSequence: TypeAlias = Union[
    Iterable[V_co],
    DataFrameGenericAlias[V_co],
    PandasCompatible[V_co],
    ArrowCompatible[V_co],
    DataframeInterchangeCompatible[V_co],
]

# Various data types supported by our dataframe processing
# used for commands like `st.dataframe`, `st.table`, `st.map`,
# st.line_chart`...
Data: TypeAlias = Union[
    "DataFrame",
    "Series",
    "Styler",
    "Index",
    "pa.Table",
    "np.ndarray",
    Iterable[Any],
    Dict[Any, Any],
    PandasCompatible,
    ArrowCompatible,
    DataframeInterchangeCompatible,
    None,
]


class DataFormat(Enum):
    """DataFormat is used to determine the format of the data."""

    UNKNOWN = auto()
    EMPTY = auto()  # None
    PANDAS_DATAFRAME = auto()  # pd.DataFrame
    PANDAS_SERIES = auto()  # pd.Series
    PANDAS_INDEX = auto()  # pd.Index
    PANDAS_ARRAY = auto()  # pd.array
    NUMPY_LIST = auto()  # np.array[Scalar]
    NUMPY_MATRIX = auto()  # np.array[List[Scalar]]
    PYARROW_TABLE = auto()  # pyarrow.Table
    PYARROW_ARRAY = auto()  # pyarrow.Array
    SNOWPARK_OBJECT = auto()  # Snowpark DataFrame, Table, List[Row]
    PYSPARK_OBJECT = auto()  # pyspark.DataFrame
    MODIN_OBJECT = auto()  # Modin DataFrame, Series
    SNOWPANDAS_OBJECT = auto()  # Snowpandas DataFrame, Series
    PANDAS_STYLER = auto()  # pandas Styler
    POLARS_DATAFRAME = auto()  # polars.dataframe.frame.DataFrame
    POLARS_LAZYFRAME = auto()  # polars.lazyframe.frame.LazyFrame
    POLARS_SERIES = auto()  # polars.series.series.Series
    XARRAY_DATASET = auto()  # xarray.Dataset
    XARRAY_DATA_ARRAY = auto()  # xarray.DataArray
    RAY_DATASET = auto()  # ray.data.dataset.Dataset
    DASK_OBJECT = auto()  # dask.dataframe.core.DataFrame, Series
    HUGGINGFACE_DATASET = auto()  # datasets.arrow_dataset.Dataset
    LIST_OF_RECORDS = auto()  # List[Dict[str, Scalar]]
    LIST_OF_ROWS = auto()  # List[List[Scalar]]
    LIST_OF_VALUES = auto()  # List[Scalar]
    TUPLE_OF_VALUES = auto()  # Tuple[Scalar]
    SET_OF_VALUES = auto()  # Set[Scalar]
    COLUMN_INDEX_MAPPING = auto()  # {column: {index: value}}
    COLUMN_VALUE_MAPPING = auto()  # {column: List[values]}
    COLUMN_SERIES_MAPPING = auto()  # {column: Series(values)}
    KEY_VALUE_DICT = auto()  # {index: value}


def is_dataframe_like(obj: object) -> bool:
    """True if the object is a dataframe-like object.

    This does not include basic collection types like list, dict, tuple, etc.
    """

    # We exclude list and dict here since there are some cases where a list or dict is
    # considered a dataframe-like object.
    if obj is None or isinstance(obj, (tuple, set, str, bytes, int, float, bool)):
        # Basic types are not considered dataframe-like, so we can
        # return False early to avoid unnecessary checks.
        return False

    return determine_data_format(obj) in [
        DataFormat.PANDAS_DATAFRAME,
        DataFormat.PANDAS_SERIES,
        DataFormat.PANDAS_INDEX,
        DataFormat.PANDAS_STYLER,
        DataFormat.PANDAS_ARRAY,
        DataFormat.NUMPY_LIST,
        DataFormat.NUMPY_MATRIX,
        DataFormat.PYARROW_TABLE,
        DataFormat.PYARROW_ARRAY,
        DataFormat.SNOWPARK_OBJECT,
        DataFormat.PYSPARK_OBJECT,
        DataFormat.MODIN_OBJECT,
        DataFormat.SNOWPANDAS_OBJECT,
        DataFormat.POLARS_SERIES,
        DataFormat.POLARS_DATAFRAME,
        DataFormat.POLARS_LAZYFRAME,
        DataFormat.XARRAY_DATASET,
        DataFormat.XARRAY_DATA_ARRAY,
        DataFormat.DASK_OBJECT,
        DataFormat.RAY_DATASET,
        DataFormat.HUGGINGFACE_DATASET,
        DataFormat.COLUMN_SERIES_MAPPING,
    ]


def is_unevaluated_data_object(obj: object) -> bool:
    """True if the object is one of the supported unevaluated data objects:

    Currently supported objects are:
    - Snowpark DataFrame / Table
    - PySpark DataFrame
    - Modin DataFrame / Series
    - Snowpandas DataFrame / Series / Index
    - Dask DataFrame / Series
    - Ray Dataset
    - Polars LazyFrame
    - Generator functions

    Unevaluated means that the data is not yet in the local memory.
    Unevaluated data objects are treated differently from other data objects by only
    requesting a subset of the data instead of loading all data into th memory
    """
    return (
        is_snowpark_data_object(obj)
        or is_pyspark_data_object(obj)
        or is_snowpandas_data_object(obj)
        or is_modin_data_object(obj)
        or is_dask_object(obj)
        or is_ray_dataset(obj)
        or is_polars_lazyframe(obj)
        or inspect.isgeneratorfunction(obj)
    )


def is_pandas_data_object(obj: object) -> bool:
    """True if obj is a Pandas object (e.g. DataFrame, Series, Index, Styler, ...)."""
    return is_type(obj, _PANDAS_DATA_OBJECT_TYPE_RE)


def is_snowpark_data_object(obj: object) -> bool:
    """True if obj is a Snowpark DataFrame or Table."""
    return is_type(obj, _SNOWPARK_TABLE_TYPE_STR) or is_type(obj, _SNOWPARK_DF_TYPE_STR)


def is_snowpark_row_list(obj: object) -> bool:
    """True if obj is a list of snowflake.snowpark.row.Row."""
    return (
        isinstance(obj, list)
        and len(obj) > 0
        and is_type(obj[0], _SNOWPARK_DF_ROW_TYPE_STR)
        and has_callable_attr(obj[0], "as_dict")
    )


def is_pyspark_data_object(obj: object) -> bool:
    """True if obj is of type pyspark.sql.dataframe.DataFrame"""
    return (
        is_type(obj, _PYSPARK_DF_TYPE_STR)
        and hasattr(obj, "toPandas")
        and callable(obj.toPandas)
    )


def is_huggingface_dataset(obj: object) -> bool:
    """True if obj is a HuggingFace Dataset."""
    return is_type(obj, _HUGGINGFACE_DATASET)


def is_modin_data_object(obj: object) -> bool:
    """True if obj is of Modin Dataframe or Series"""
    return is_type(obj, _MODIN_DF_TYPE_STR) or is_type(obj, _MODIN_SERIES_TYPE_STR)


def is_snowpandas_data_object(obj: object) -> bool:
    """True if obj is a Snowpark Pandas DataFrame or Series."""
    return (
        is_type(obj, _SNOWPANDAS_DF_TYPE_STR)
        or is_type(obj, _SNOWPANDAS_SERIES_TYPE_STR)
        or is_type(obj, _SNOWPANDAS_INDEX_TYPE_STR)
    )


def is_polars_dataframe(obj: object) -> bool:
    """True if obj is a Polars Dataframe."""
    return is_type(obj, _POLARS_DATAFRAME)


def is_xarray_dataset(obj: object) -> bool:
    """True if obj is a Xarray Dataset."""
    return is_type(obj, _XARRAY_DATASET_TYPE_STR)


def is_xarray_data_array(obj: object) -> bool:
    """True if obj is a Xarray DataArray."""
    return is_type(obj, _XARRAY_DATA_ARRAY_TYPE_STR)


def is_polars_series(obj: object) -> bool:
    """True if obj is a Polars Series."""
    return is_type(obj, _POLARS_SERIES)


def is_polars_lazyframe(obj: object) -> bool:
    """True if obj is a Polars Lazyframe."""
    return is_type(obj, _POLARS_LAZYFRAME)


def is_ray_dataset(obj: object) -> bool:
    """True if obj is a Ray Dataset."""
    return is_type(obj, _RAY_DATASET) or is_type(obj, _RAY_MATERIALIZED_DATASET)


def is_dask_object(obj: object) -> bool:
    """True if obj is a Dask DataFrame or Series."""
    return (
        is_type(obj, _DASK_DATAFRAME)
        or is_type(obj, _DASK_SERIES)
        or is_type(obj, _DASK_INDEX)
    )


def is_pandas_styler(obj: object) -> TypeGuard[Styler]:
    """True if obj is a pandas Styler."""
    return is_type(obj, _PANDAS_STYLER_TYPE_STR)


def _is_list_of_scalars(data: Iterable[Any]) -> bool:
    """Check if the list only contains scalar values."""
    from pandas.api.types import infer_dtype

    # Overview on all value that are interpreted as scalar:
    # https://pandas.pydata.org/docs/reference/api/pandas.api.types.is_scalar.html
    return infer_dtype(data, skipna=True) not in ["mixed", "unknown-array"]


def _iterable_to_list(
    iterable: Iterable[Any], max_iterations: int | None = None
) -> list[Any]:
    """Convert an iterable to a list.

    Parameters
    ----------
    iterable : Iterable
        The iterable to convert to a list.

    max_iterations : int or None
        The maximum number of iterations to perform. If None, all iterations are performed.

    Returns
    -------
    list
        The converted list.
    """
    if max_iterations is None:
        return list(iterable)

    result = []
    for i, item in enumerate(iterable):
        if i >= max_iterations:
            break
        result.append(item)
    return result


def _fix_column_naming(data_df: DataFrame) -> DataFrame:
    """Rename the first column to "value" if it is not named
    and if there is only one column in the dataframe.

    The default name of the first column is 0 if it is not named
    which is not very descriptive.
    """

    if len(data_df.columns) == 1 and data_df.columns[0] == 0:
        # Pandas automatically names the first column with 0 if it is not named.
        # We rename it to "value" to make it more descriptive if there is only
        # one column in the dataframe.
        data_df.rename(columns={0: "value"}, inplace=True)
    return data_df


def _dict_to_pandas_df(data: dict[Any, Any]) -> DataFrame:
    """Convert a key-value dict to a Pandas DataFrame.

    Parameters
    ----------
    data : dict
        The dict to convert to a Pandas DataFrame.

    Returns
    -------
    pandas.DataFrame
        The converted Pandas DataFrame.
    """
    import pandas as pd

    return _fix_column_naming(pd.DataFrame.from_dict(data, orient="index"))


def convert_anything_to_pandas_df(
    data: Any,
    max_unevaluated_rows: int = _MAX_UNEVALUATED_DF_ROWS,
    ensure_copy: bool = False,
) -> DataFrame:
    """Try to convert different formats to a Pandas Dataframe.

    Parameters
    ----------
    data : any
        The data to convert to a Pandas DataFrame.

    max_unevaluated_rows: int
        If unevaluated data is detected this func will evaluate it,
        taking max_unevaluated_rows, defaults to 10k.

    ensure_copy: bool
        If True, make sure to always return a copy of the data. If False, it depends on
        the type of the data. For example, a Pandas DataFrame will be returned as-is.

    Returns
    -------
    pandas.DataFrame

    """
    import array

    import numpy as np
    import pandas as pd

    if isinstance(data, pd.DataFrame):
        return data.copy() if ensure_copy else cast(pd.DataFrame, data)

    if isinstance(data, (pd.Series, pd.Index, pd.api.extensions.ExtensionArray)):
        return pd.DataFrame(data)

    if is_pandas_styler(data):
        return cast(pd.DataFrame, data.data.copy() if ensure_copy else data.data)

    if isinstance(data, np.ndarray):
        return (
            pd.DataFrame([])
            if len(data.shape) == 0
            else _fix_column_naming(pd.DataFrame(data))
        )

    if is_polars_dataframe(data):
        data = data.clone() if ensure_copy else data
        return data.to_pandas()

    if is_polars_series(data):
        data = data.clone() if ensure_copy else data
        return data.to_pandas().to_frame()

    if is_polars_lazyframe(data):
        data = data.limit(max_unevaluated_rows).collect().to_pandas()
        if data.shape[0] == max_unevaluated_rows:
            _show_data_information(
                f"⚠️ Showing only {string_util.simplify_number(max_unevaluated_rows)} "
                "rows. Call `collect()` on the dataframe to show more."
            )
        return cast(pd.DataFrame, data)

    if is_huggingface_dataset(data):
        return data.to_pandas()

    if is_xarray_dataset(data):
        if ensure_copy:
            data = data.copy(deep=True)
        return data.to_dataframe()

    if is_xarray_data_array(data):
        if ensure_copy:
            data = data.copy(deep=True)
        return pd.DataFrame(data.to_series())

    if is_ray_dataset(data):
        data = data.limit(max_unevaluated_rows).to_pandas()

        if data.shape[0] == max_unevaluated_rows:
            _show_data_information(
                f"⚠️ Showing only {string_util.simplify_number(max_unevaluated_rows)} "
                "rows. Call `to_pandas()` on the data object to show more."
            )
        return cast(pd.DataFrame, data)

    if is_dask_object(data):
        data = data.head(max_unevaluated_rows, compute=True)

        if isinstance(data, (pd.Series, pd.Index)):
            data = data.to_frame()

        if data.shape[0] == max_unevaluated_rows:
            _show_data_information(
                f"⚠️ Showing only {string_util.simplify_number(max_unevaluated_rows)} "
                "rows. Call `compute()` on the data object to show more."
            )
        return cast(pd.DataFrame, data)

    if is_modin_data_object(data):
        data = data.head(max_unevaluated_rows)._to_pandas()

        if isinstance(data, (pd.Series, pd.Index)):
            data = data.to_frame()

        if data.shape[0] == max_unevaluated_rows:
            _show_data_information(
                f"⚠️ Showing only {string_util.simplify_number(max_unevaluated_rows)} "
                "rows. Call `_to_pandas()` on the data object to show more."
            )
        return cast(pd.DataFrame, data)

    if is_pyspark_data_object(data):
        data = data.limit(max_unevaluated_rows).toPandas()
        if data.shape[0] == max_unevaluated_rows:
            _show_data_information(
                f"⚠️ Showing only {string_util.simplify_number(max_unevaluated_rows)} "
                "rows. Call `toPandas()` on the data object to show more."
            )
        return cast(pd.DataFrame, data)

    if is_snowpandas_data_object(data):
        data = data[:max_unevaluated_rows].to_pandas()

        if isinstance(data, (pd.Series, pd.Index)):
            data = data.to_frame()

        if data.shape[0] == max_unevaluated_rows:
            _show_data_information(
                f"⚠️ Showing only {string_util.simplify_number(max_unevaluated_rows)} "
                "rows. Call `to_pandas()` on the data object to show more."
            )
        return cast(pd.DataFrame, data)

    if is_snowpark_data_object(data):
        data = data.limit(max_unevaluated_rows).to_pandas()
        if data.shape[0] == max_unevaluated_rows:
            _show_data_information(
                f"⚠️ Showing only {string_util.simplify_number(max_unevaluated_rows)} "
                "rows. Call `to_pandas()` on the data object to show more."
            )
        return cast(pd.DataFrame, data)

    if is_type(data, "duckdb.duckdb.DuckDBPyRelation"):
        data = data.limit(max_unevaluated_rows).df()
        if data.shape[0] == max_unevaluated_rows:
            _show_data_information(
                f"⚠️ Showing only {string_util.simplify_number(max_unevaluated_rows)} "
                "rows. Call `df()` on the relation to show more."
            )
        return data

    if isinstance(data, DBAPICursor):
        columns = [d[0] for d in data.description] if data.description else None
        data = pd.DataFrame(data.fetchmany(max_unevaluated_rows), columns=columns)
        if data.shape[0] == max_unevaluated_rows:
            _show_data_information(
                f"⚠️ Showing only {string_util.simplify_number(max_unevaluated_rows)} "
                "rows. Call `fetchall()` on the Cursor to show more."
            )
        return data

    if is_snowpark_row_list(data):
        return pd.DataFrame([row.as_dict() for row in data])

    if has_callable_attr(data, "to_pandas"):
        return pd.DataFrame(data.to_pandas())

    if has_callable_attr(data, "toPandas"):
        return pd.DataFrame(data.toPandas())

    # Check for dataframe interchange protocol
    # Only available in pandas >= 1.5.0
    # https://pandas.pydata.org/docs/whatsnew/v1.5.0.html#dataframe-interchange-protocol-implementation
    if is_pandas_version_less_than("1.5.0") is False and has_callable_attr(
        data, "__dataframe__"
    ):
        data_df = pd.api.interchange.from_dataframe(data)
        return data_df.copy() if ensure_copy else data_df

    # Support for generator functions
    if inspect.isgeneratorfunction(data):
        data = _fix_column_naming(
            pd.DataFrame(_iterable_to_list(data(), max_iterations=max_unevaluated_rows))
        )

        if data.shape[0] == max_unevaluated_rows:
            _show_data_information(
                f"⚠️ Showing only {string_util.simplify_number(max_unevaluated_rows)} "
                "rows. Convert the data to a list to show more."
            )
        return data

    if isinstance(data, EnumMeta):
        # Support for enum classes
        return _fix_column_naming(pd.DataFrame([c.value for c in data]))  # type: ignore

    # Support for some list like objects
    if isinstance(data, (deque, map, array.ArrayType, UserList)):
        return _fix_column_naming(pd.DataFrame(list(data)))

    # Support for Streamlit's custom dict-like objects
    if is_custom_dict(data):
        return _dict_to_pandas_df(data.to_dict())

    # Support for named tuples
    if is_namedtuple(data):
        return _dict_to_pandas_df(data._asdict())

    # Support for dataclass instances
    if is_dataclass_instance(data):
        return _dict_to_pandas_df(dataclasses.asdict(data))

    # Support for dict-like objects
    if isinstance(data, (ChainMap, MappingProxyType, UserDict)) or is_pydantic_model(
        data
    ):
        return _dict_to_pandas_df(dict(data))

    # Try to convert to pandas.DataFrame. This will raise an error is df is not
    # compatible with the pandas.DataFrame constructor.
    try:
        return _fix_column_naming(pd.DataFrame(data))
    except ValueError as ex:
        if isinstance(data, dict):
            with contextlib.suppress(ValueError):
                # Try to use index orient as back-up to support key-value dicts
                return _dict_to_pandas_df(data)
        raise errors.StreamlitAPIException(
            f"""
Unable to convert object of type `{type(data)}` to `pandas.DataFrame`.
Offending object:
```py
{data}
```"""
        ) from ex


def convert_arrow_table_to_arrow_bytes(table: pa.Table) -> bytes:
    """Serialize pyarrow.Table to Arrow IPC bytes.

    Parameters
    ----------
    table : pyarrow.Table
        A table to convert.

    Returns
    -------
    bytes
        The serialized Arrow IPC bytes.
    """
    try:
        table = _maybe_truncate_table(table)
    except RecursionError as err:
        # This is a very unlikely edge case, but we want to make sure that
        # it doesn't lead to unexpected behavior.
        # If there is a recursion error, we just return the table as-is
        # which will lead to the normal message limit exceed error.
        _LOGGER.warning(
            "Recursion error while truncating Arrow table. This is not "
            "supposed to happen.",
            exc_info=err,
        )

    import pyarrow as pa

    # Convert table to bytes
    sink = pa.BufferOutputStream()
    writer = pa.RecordBatchStreamWriter(sink, table.schema)
    writer.write_table(table)
    writer.close()
    return cast(bytes, sink.getvalue().to_pybytes())


def convert_pandas_df_to_arrow_bytes(df: DataFrame) -> bytes:
    """Serialize pandas.DataFrame to Arrow IPC bytes.

    Parameters
    ----------
    df : pandas.DataFrame
        A dataframe to convert.

    Returns
    -------
    bytes
        The serialized Arrow IPC bytes.
    """
    import pyarrow as pa

    try:
        table = pa.Table.from_pandas(df)
    except (pa.ArrowTypeError, pa.ArrowInvalid, pa.ArrowNotImplementedError) as ex:
        _LOGGER.info(
            "Serialization of dataframe to Arrow table was unsuccessful due to: %s. "
            "Applying automatic fixes for column types to make the dataframe "
            "Arrow-compatible.",
            ex,
        )
        df = fix_arrow_incompatible_column_types(df)
        table = pa.Table.from_pandas(df)
    return convert_arrow_table_to_arrow_bytes(table)


def convert_arrow_bytes_to_pandas_df(source: bytes) -> DataFrame:
    """Convert Arrow bytes (IPC format) to pandas.DataFrame.

    Using this function in production needs to make sure that
    the pyarrow version >= 14.0.1, because of a critical
    security vulnerability in pyarrow < 14.0.1.

    Parameters
    ----------
    source : bytes
        A bytes object to convert.

    Returns
    -------
    pandas.DataFrame
        The converted dataframe.
    """
    import pyarrow as pa

    reader = pa.RecordBatchStreamReader(source)
    return reader.read_pandas()


def _show_data_information(msg: str) -> None:
    """Show a message to the user with important information
    about the processed dataset."""
    from streamlit.delta_generator import main_dg

    main_dg.caption(msg)


def convert_anything_to_arrow_bytes(
    data: Any,
    max_unevaluated_rows: int = _MAX_UNEVALUATED_DF_ROWS,
) -> bytes:
    """Try to convert different formats to Arrow IPC format (bytes).

    This method tries to directly convert the input data to Arrow bytes
    for some supported formats, but falls back to conversion to a Pandas
    DataFrame and then to Arrow bytes.

    Parameters
    ----------
    data : any
        The data to convert to Arrow bytes.

    max_unevaluated_rows: int
        If unevaluated data is detected this func will evaluate it,
        taking max_unevaluated_rows, defaults to 10k.

    Returns
    -------
    bytes
        The serialized Arrow IPC bytes.
    """

    import pyarrow as pa

    if isinstance(data, pa.Table):
        return convert_arrow_table_to_arrow_bytes(data)

    if is_pandas_data_object(data):
        # All pandas data objects should be handled via our pandas
        # conversion logic. We are already calling it here
        # to ensure that its not handled via the interchange
        # protocol support below.
        df = convert_anything_to_pandas_df(data, max_unevaluated_rows)
        return convert_pandas_df_to_arrow_bytes(df)

    if is_polars_dataframe(data):
        return convert_arrow_table_to_arrow_bytes(data.to_arrow())

    if is_polars_series(data):
        return convert_arrow_table_to_arrow_bytes(data.to_frame().to_arrow())

    if is_huggingface_dataset(data) and hasattr(data, "data"):
        return convert_arrow_table_to_arrow_bytes(data.data)

    if is_type(data, "duckdb.duckdb.DuckDBPyRelation"):
        return convert_arrow_table_to_arrow_bytes(
            data.limit(max_unevaluated_rows).arrow()
        )

    # https://arrow.apache.org/adbc/current/python/quickstart.html
    # if isinstance(data, DBAPICursor) and has_callable_attr(data, "fetch_arrow_table"):
    #     return convert_arrow_table_to_arrow_bytes(data.fetch_arrow_table())

    # Check for dataframe interchange protocol
    if has_callable_attr(data, "__dataframe__"):
        from pyarrow import interchange as pa_interchange

        arrow_table = pa_interchange.from_dataframe(data)
        return convert_arrow_table_to_arrow_bytes(arrow_table)

    # Check if data structure supports to_arrow or to_pyarrow methods
    # and assume that it is converting to a pyarrow.Table
    if has_callable_attr(data, "to_arrow"):
        arrow_table = cast(pa.Table, data.to_arrow())
        return convert_arrow_table_to_arrow_bytes(arrow_table)

    if has_callable_attr(data, "to_pyarrow"):
        arrow_table = cast(pa.Table, data.to_pyarrow())
        return convert_arrow_table_to_arrow_bytes(arrow_table)

    # Fallback: try to convert to pandas DataFrame
    # and then to Arrow bytes.
    df = convert_anything_to_pandas_df(data, max_unevaluated_rows)
    return convert_pandas_df_to_arrow_bytes(df)


def convert_anything_to_sequence(obj: OptionSequence[V_co]) -> list[V_co]:
    """Try to convert different formats to a list.

    If the input is a dataframe-like object, we just select the first
    column to iterate over. Non sequence-like objects and scalar types,
    will just be wrapped into a list.

    Parameters
    ----------

    obj : OptionSequence
        The object to convert to a list.

    Returns
    -------
    list
        The converted list.
    """
    if obj is None:
        return []  # type: ignore

<<<<<<< HEAD
    if isinstance(
        obj, (str, list, tuple, set, range, EnumMeta, deque, map, ItemsView, enumerate)
    ) and not is_snowpark_row_list(obj):
=======
    if isinstance(obj, (str, int, float, bool)):
        # Wrap basic objects into a list
        return [obj]

    if isinstance(obj, EnumMeta):
        # Support for enum classes. For string enums, we return the string value
        # of the enum members. For other enums, we just return the enum member.
        return [member.value if isinstance(member, str) else member for member in obj]  # type: ignore

    if isinstance(obj, Mapping):
        return list(obj.keys())

    if is_list_like(obj) and not is_snowpark_row_list(obj):
>>>>>>> 81ac3a14
        # This also ensures that the sequence is copied to prevent
        # potential mutations to the original object.
        return list(obj)

<<<<<<< HEAD
    if isinstance(obj, Mapping):
        return list(obj.keys())

=======
>>>>>>> 81ac3a14
    # Fallback to our DataFrame conversion logic:
    try:
        # We use ensure_copy here because the return value of this function is
        # saved in a widget serde class instance to be used in later script runs,
        # and we don't want mutations to the options object passed to a
        # widget affect the widget.
        # (See https://github.com/streamlit/streamlit/issues/7534)
        data_df = convert_anything_to_pandas_df(obj, ensure_copy=True)
        # Return first column as a list:
        return (
            []
            if data_df.empty
            else cast(List[V_co], list(data_df.iloc[:, 0].to_list()))
        )
    except errors.StreamlitAPIException:
        # Wrap the object into a list
        return [obj]  # type: ignore


def _maybe_truncate_table(
    table: pa.Table, truncated_rows: int | None = None
) -> pa.Table:
    """Experimental feature to automatically truncate tables that
    are larger than the maximum allowed message size. It needs to be enabled
    via the server.enableArrowTruncation config option.

    Parameters
    ----------
    table : pyarrow.Table
        A table to truncate.

    truncated_rows : int or None
        The number of rows that have been truncated so far. This is used by
        the recursion logic to keep track of the total number of truncated
        rows.

    """

    if config.get_option("server.enableArrowTruncation"):
        # This is an optimization problem: We don't know at what row
        # the perfect cut-off is to comply with the max size. But we want to figure
        # it out in as few iterations as possible. We almost always will cut out
        # more than required to keep the iterations low.

        # The maximum size allowed for protobuf messages in bytes:
        max_message_size = int(config.get_option("server.maxMessageSize") * 1e6)
        # We add 1 MB for other overhead related to the protobuf message.
        # This is a very conservative estimate, but it should be good enough.
        table_size = int(table.nbytes + 1 * 1e6)
        table_rows = table.num_rows

        if table_rows > 1 and table_size > max_message_size:
            # targeted rows == the number of rows the table should be truncated to.
            # Calculate an approximation of how many rows we need to truncate to.
            targeted_rows = math.ceil(table_rows * (max_message_size / table_size))
            # Make sure to cut out at least a couple of rows to avoid running
            # this logic too often since it is quite inefficient and could lead
            # to infinity recursions without these precautions.
            targeted_rows = math.floor(
                max(
                    min(
                        # Cut out:
                        # an additional 5% of the estimated num rows to cut out:
                        targeted_rows - math.floor((table_rows - targeted_rows) * 0.05),
                        # at least 1% of table size:
                        table_rows - (table_rows * 0.01),
                        # at least 5 rows:
                        table_rows - 5,
                    ),
                    1,  # but it should always have at least 1 row
                )
            )
            sliced_table = table.slice(0, targeted_rows)
            return _maybe_truncate_table(
                sliced_table, (truncated_rows or 0) + (table_rows - targeted_rows)
            )

        if truncated_rows:
            displayed_rows = string_util.simplify_number(table.num_rows)
            total_rows = string_util.simplify_number(table.num_rows + truncated_rows)

            if displayed_rows == total_rows:
                # If the simplified numbers are the same,
                # we just display the exact numbers.
                displayed_rows = str(table.num_rows)
                total_rows = str(table.num_rows + truncated_rows)
            _show_data_information(
                f"⚠️ Showing {displayed_rows} out of {total_rows} "
                "rows due to data size limitations."
            )

    return table


def is_colum_type_arrow_incompatible(column: Series[Any] | Index) -> bool:
    """Return True if the column type is known to cause issues during
    Arrow conversion."""
    from pandas.api.types import infer_dtype, is_dict_like, is_list_like

    if column.dtype.kind in [
        "c",  # complex64, complex128, complex256
    ]:
        return True

    if str(column.dtype) in {
        # These period types are not yet supported by our frontend impl.
        # See comments in Quiver.ts for more details.
        "period[B]",
        "period[N]",
        "period[ns]",
        "period[U]",
        "period[us]",
        "geometry",
    }:
        return True

    if column.dtype == "object":
        # The dtype of mixed type columns is always object, the actual type of the column
        # values can be determined via the infer_dtype function:
        # https://pandas.pydata.org/docs/reference/api/pandas.api.types.infer_dtype.html
        inferred_type = infer_dtype(column, skipna=True)

        if inferred_type in [
            "mixed-integer",
            "complex",
        ]:
            return True
        elif inferred_type == "mixed":
            # This includes most of the more complex/custom types (objects, dicts,
            # lists, ...)
            if len(column) == 0 or not hasattr(column, "iloc"):
                # The column seems to be invalid, so we assume it is incompatible.
                # But this would most likely never happen since empty columns
                # cannot be mixed.
                return True

            # Get the first value to check if it is a supported list-like type.
            first_value = column.iloc[0]

            if (
                not is_list_like(first_value)
                # dicts are list-like, but have issues in Arrow JS (see comments in
                # Quiver.ts)
                or is_dict_like(first_value)
                # Frozensets are list-like, but are not compatible with pyarrow.
                or isinstance(first_value, frozenset)
            ):
                # This seems to be an incompatible list-like type
                return True
            return False
    # We did not detect an incompatible type, so we assume it is compatible:
    return False


def fix_arrow_incompatible_column_types(
    df: DataFrame, selected_columns: list[str] | None = None
) -> DataFrame:
    """Fix column types that are not supported by Arrow table.

    This includes mixed types (e.g. mix of integers and strings)
    as well as complex numbers (complex128 type). These types will cause
    errors during conversion of the dataframe to an Arrow table.
    It is fixed by converting all values of the column to strings
    This is sufficient for displaying the data on the frontend.

    Parameters
    ----------
    df : pandas.DataFrame
        A dataframe to fix.

    selected_columns: List[str] or None
        A list of columns to fix. If None, all columns are evaluated.

    Returns
    -------
    The fixed dataframe.
    """
    import pandas as pd

    # Make a copy, but only initialize if necessary to preserve memory.
    df_copy: DataFrame | None = None
    for col in selected_columns or df.columns:
        if is_colum_type_arrow_incompatible(df[col]):
            if df_copy is None:
                df_copy = df.copy()
            df_copy[col] = df[col].astype("string")

    # The index can also contain mixed types
    # causing Arrow issues during conversion.
    # Skipping multi-indices since they won't return
    # the correct value from infer_dtype
    if not selected_columns and (
        not isinstance(
            df.index,
            pd.MultiIndex,
        )
        and is_colum_type_arrow_incompatible(df.index)
    ):
        if df_copy is None:
            df_copy = df.copy()
        df_copy.index = df.index.astype("string")
    return df_copy if df_copy is not None else df


def determine_data_format(input_data: Any) -> DataFormat:
    """Determine the data format of the input data.

    Parameters
    ----------
    input_data : Any
        The input data to determine the data format of.

    Returns
    -------
    DataFormat
        The data format of the input data.
    """

    import numpy as np
    import pandas as pd
    import pyarrow as pa

    if input_data is None:
        return DataFormat.EMPTY
    elif isinstance(input_data, pd.DataFrame):
        return DataFormat.PANDAS_DATAFRAME
    elif isinstance(input_data, np.ndarray):
        if len(input_data.shape) == 1:
            # For technical reasons, we need to distinguish one
            # one-dimensional numpy array from multidimensional ones.
            return DataFormat.NUMPY_LIST
        return DataFormat.NUMPY_MATRIX
    elif isinstance(input_data, pa.Table):
        return DataFormat.PYARROW_TABLE
    elif isinstance(input_data, pa.Array):
        return DataFormat.PYARROW_ARRAY
    elif isinstance(input_data, pd.Series):
        return DataFormat.PANDAS_SERIES
    elif isinstance(input_data, pd.Index):
        return DataFormat.PANDAS_INDEX
    elif is_pandas_styler(input_data):
        return DataFormat.PANDAS_STYLER
    elif isinstance(input_data, pd.api.extensions.ExtensionArray):
        return DataFormat.PANDAS_ARRAY
    elif is_polars_series(input_data):
        return DataFormat.POLARS_SERIES
    elif is_polars_dataframe(input_data):
        return DataFormat.POLARS_DATAFRAME
    elif is_polars_lazyframe(input_data):
        return DataFormat.POLARS_LAZYFRAME
    elif is_huggingface_dataset(input_data):
        return DataFormat.HUGGINGFACE_DATASET
    elif is_modin_data_object(input_data):
        return DataFormat.MODIN_OBJECT
    elif is_snowpandas_data_object(input_data):
        return DataFormat.SNOWPANDAS_OBJECT
    elif is_pyspark_data_object(input_data):
        return DataFormat.PYSPARK_OBJECT
    elif is_xarray_dataset(input_data):
        return DataFormat.XARRAY_DATASET
    elif is_xarray_data_array(input_data):
        return DataFormat.XARRAY_DATA_ARRAY
    elif is_ray_dataset(input_data):
        return DataFormat.RAY_DATASET
    elif is_dask_object(input_data):
        return DataFormat.DASK_OBJECT
    elif is_snowpark_data_object(input_data) or is_snowpark_row_list(input_data):
        return DataFormat.SNOWPARK_OBJECT
    elif (
        isinstance(
            input_data,
            (ChainMap, UserDict, MappingProxyType),
        )
        or is_dataclass_instance(input_data)
        or is_namedtuple(input_data)
        or is_custom_dict(input_data)
        or is_pydantic_model(input_data)
    ):
        return DataFormat.KEY_VALUE_DICT
    elif isinstance(input_data, (ItemsView, enumerate)):
        return DataFormat.LIST_OF_ROWS
    elif isinstance(input_data, (list, tuple, set, frozenset)):
        if _is_list_of_scalars(input_data):
            # -> one-dimensional data structure
            if isinstance(input_data, tuple):
                return DataFormat.TUPLE_OF_VALUES
            if isinstance(input_data, (set, frozenset)):
                return DataFormat.SET_OF_VALUES
            return DataFormat.LIST_OF_VALUES
        else:
            # -> Multi-dimensional data structure
            # This should always contain at least one element,
            # otherwise the values type from infer_dtype would have been empty
            first_element = next(iter(input_data))
            if isinstance(first_element, dict):
                return DataFormat.LIST_OF_RECORDS
            if isinstance(first_element, (list, tuple, set, frozenset)):
                return DataFormat.LIST_OF_ROWS
    elif isinstance(input_data, (dict, Mapping)):
        if not input_data:
            return DataFormat.KEY_VALUE_DICT
        if len(input_data) > 0:
            first_value = next(iter(input_data.values()))
            # In the future, we could potentially also support tight & split formats
            if isinstance(first_value, dict):
                return DataFormat.COLUMN_INDEX_MAPPING
            if isinstance(first_value, (list, tuple)):
                return DataFormat.COLUMN_VALUE_MAPPING
            if isinstance(first_value, pd.Series):
                return DataFormat.COLUMN_SERIES_MAPPING
            # Use key-value dict as fallback. However, if the values of the dict
            # contains mixed types, it will become non-editable in the frontend.
            return DataFormat.KEY_VALUE_DICT
    elif is_list_like(input_data):
        return DataFormat.LIST_OF_VALUES

    return DataFormat.UNKNOWN


def _unify_missing_values(df: DataFrame) -> DataFrame:
    """Unify all missing values in a DataFrame to None.

    Pandas uses a variety of values to represent missing values, including np.nan,
    NaT, None, and pd.NA. This function replaces all of these values with None,
    which is the only missing value type that is supported by all data
    """
    import numpy as np

    return df.fillna(np.nan).replace([np.nan], [None])


def _pandas_df_to_series(df: DataFrame) -> Series[Any]:
    """Convert a Pandas DataFrame to a Pandas Series by selecting the first column.

    Raises
    ------
    ValueError
        If the DataFrame has more than one column.
    """
    # Select first column in dataframe and create a new series based on the values
    if len(df.columns) != 1:
        raise ValueError(
            "DataFrame is expected to have a single column but "
            f"has {len(df.columns)}."
        )
    return df[df.columns[0]]


def convert_pandas_df_to_data_format(
    df: DataFrame, data_format: DataFormat
) -> (
    DataFrame
    | Series[Any]
    | pa.Table
    | pa.Array
    | np.ndarray[Any, np.dtype[Any]]
    | tuple[Any]
    | list[Any]
    | set[Any]
    | dict[str, Any]
):
    """Convert a Pandas DataFrame to the specified data format.

    Parameters
    ----------
    df : pd.DataFrame
        The dataframe to convert.

    data_format : DataFormat
        The data format to convert to.

    Returns
    -------
    pd.DataFrame, pd.Series, pyarrow.Table, np.ndarray, xarray.Dataset, xarray.DataArray, polars.Dataframe, polars.Series, list, set, tuple, or dict.
        The converted dataframe.
    """

    if data_format in [
        DataFormat.EMPTY,
        DataFormat.PANDAS_DATAFRAME,
        DataFormat.SNOWPARK_OBJECT,
        DataFormat.PYSPARK_OBJECT,
        DataFormat.PANDAS_INDEX,
        DataFormat.PANDAS_STYLER,
        DataFormat.PANDAS_ARRAY,
        DataFormat.MODIN_OBJECT,
        DataFormat.SNOWPANDAS_OBJECT,
        DataFormat.DASK_OBJECT,
        DataFormat.RAY_DATASET,
    ]:
        return df
    elif data_format == DataFormat.NUMPY_LIST:
        import numpy as np

        # It's a 1-dimensional array, so we only return
        # the first column as numpy array
        # Calling to_numpy() on the full DataFrame would result in:
        # [[1], [2]] instead of [1, 2]
        return np.ndarray(0) if df.empty else df.iloc[:, 0].to_numpy()
    elif data_format == DataFormat.NUMPY_MATRIX:
        import numpy as np

        return np.ndarray(0) if df.empty else df.to_numpy()
    elif data_format == DataFormat.PYARROW_TABLE:
        import pyarrow as pa

        return pa.Table.from_pandas(df)
    elif data_format == DataFormat.PYARROW_ARRAY:
        import pyarrow as pa

        return pa.Array.from_pandas(_pandas_df_to_series(df))
    elif data_format == DataFormat.PANDAS_SERIES:
        return _pandas_df_to_series(df)
    elif (
        data_format == DataFormat.POLARS_DATAFRAME
        or data_format == DataFormat.POLARS_LAZYFRAME
    ):
        import polars as pl

        return pl.from_pandas(df)
    elif data_format == DataFormat.POLARS_SERIES:
        import polars as pl

        return pl.from_pandas(_pandas_df_to_series(df))
    elif data_format == DataFormat.XARRAY_DATASET:
        import xarray as xr

        return xr.Dataset.from_dataframe(df)
    elif data_format == DataFormat.XARRAY_DATA_ARRAY:
        import xarray as xr

        return xr.DataArray.from_series(_pandas_df_to_series(df))
    elif data_format == DataFormat.HUGGINGFACE_DATASET:
        from datasets import Dataset  # type: ignore[import-not-found]

        return Dataset.from_pandas(df)
    elif data_format == DataFormat.LIST_OF_RECORDS:
        return _unify_missing_values(df).to_dict(orient="records")
    elif data_format == DataFormat.LIST_OF_ROWS:
        # to_numpy converts the dataframe to a list of rows
        return _unify_missing_values(df).to_numpy().tolist()
    elif data_format == DataFormat.COLUMN_INDEX_MAPPING:
        return _unify_missing_values(df).to_dict(orient="dict")
    elif data_format == DataFormat.COLUMN_VALUE_MAPPING:
        return _unify_missing_values(df).to_dict(orient="list")
    elif data_format == DataFormat.COLUMN_SERIES_MAPPING:
        return df.to_dict(orient="series")
    elif data_format in [
        DataFormat.LIST_OF_VALUES,
        DataFormat.TUPLE_OF_VALUES,
        DataFormat.SET_OF_VALUES,
    ]:
        df = _unify_missing_values(df)
        return_list = []
        if len(df.columns) == 1:
            #  Get the first column and convert to list
            return_list = df[df.columns[0]].tolist()
        elif len(df.columns) >= 1:
            raise ValueError(
                "DataFrame is expected to have a single column but "
                f"has {len(df.columns)}."
            )
        if data_format == DataFormat.TUPLE_OF_VALUES:
            return tuple(return_list)
        if data_format == DataFormat.SET_OF_VALUES:
            return set(return_list)
        return return_list
    elif data_format == DataFormat.KEY_VALUE_DICT:
        df = _unify_missing_values(df)
        # The key is expected to be the index -> this will return the first column
        # as a dict with index as key.
        return {} if df.empty else df.iloc[:, 0].to_dict()

    raise ValueError(f"Unsupported input data format: {data_format}")<|MERGE_RESOLUTION|>--- conflicted
+++ resolved
@@ -21,13 +21,8 @@
 import inspect
 import math
 import re
-<<<<<<< HEAD
-from collections import ChainMap, UserDict, deque
-from collections.abc import ItemsView, KeysView, Mapping, ValuesView
-=======
 from collections import ChainMap, UserDict, UserList, deque
 from collections.abc import ItemsView, Mapping
->>>>>>> 81ac3a14
 from enum import Enum, EnumMeta, auto
 from types import MappingProxyType
 from typing import (
@@ -38,6 +33,7 @@
     Iterable,
     List,
     Protocol,
+    Sequence,
     TypeVar,
     Union,
     cast,
@@ -890,11 +886,6 @@
     if obj is None:
         return []  # type: ignore
 
-<<<<<<< HEAD
-    if isinstance(
-        obj, (str, list, tuple, set, range, EnumMeta, deque, map, ItemsView, enumerate)
-    ) and not is_snowpark_row_list(obj):
-=======
     if isinstance(obj, (str, int, float, bool)):
         # Wrap basic objects into a list
         return [obj]
@@ -908,17 +899,10 @@
         return list(obj.keys())
 
     if is_list_like(obj) and not is_snowpark_row_list(obj):
->>>>>>> 81ac3a14
         # This also ensures that the sequence is copied to prevent
         # potential mutations to the original object.
         return list(obj)
 
-<<<<<<< HEAD
-    if isinstance(obj, Mapping):
-        return list(obj.keys())
-
-=======
->>>>>>> 81ac3a14
     # Fallback to our DataFrame conversion logic:
     try:
         # We use ensure_copy here because the return value of this function is
