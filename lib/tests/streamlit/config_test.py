--- conflicted
+++ resolved
@@ -567,14 +567,11 @@
             "font": None,
             "codeFont": None,
             "fontFaces": None,
-<<<<<<< HEAD
             "sidebarBackgroundColor": None,
             "sidebarTextColor": None,
             "sidebarSecondaryBackgroundColor": None,
             "showSidebarShadow": None,
-=======
             "baseFontSize": None,
->>>>>>> d98f5dec
         }
         self.assertEqual(config.get_options_for_section("theme"), expected)
 
@@ -604,14 +601,11 @@
             "test",
         )
         config._set_option("theme.codeFont", "Monaspace Argon", "test")
-<<<<<<< HEAD
         config._set_option("theme.sidebarBackgroundColor", "black", "test")
         config._set_option("theme.sidebarTextColor", "white", "test")
         config._set_option("theme.sidebarSecondaryBackgroundColor", "darkblue", "test")
         config._set_option("theme.showSidebarShadow", True, "test")
-=======
         config._set_option("theme.baseFontSize", 14, "test")
->>>>>>> d98f5dec
 
         expected = {
             "base": "dark",
@@ -632,14 +626,11 @@
                     "weight": 400,
                 },
             ],
-<<<<<<< HEAD
             "sidebarBackgroundColor": "black",
             "sidebarTextColor": "white",
             "sidebarSecondaryBackgroundColor": "darkblue",
             "showSidebarShadow": True,
-=======
             "baseFontSize": 14,
->>>>>>> d98f5dec
         }
         self.assertEqual(config.get_options_for_section("theme"), expected)
 
