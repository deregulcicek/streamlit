# Copyright (c) Streamlit Inc. (2018-2022) Snowflake Inc. (2022-2025)
#
# Licensed under the Apache License, Version 2.0 (the "License");
# you may not use this file except in compliance with the License.
# You may obtain a copy of the License at
#
#     http://www.apache.org/licenses/LICENSE-2.0
#
# Unless required by applicable law or agreed to in writing, software
# distributed under the License is distributed on an "AS IS" BASIS,
# WITHOUT WARRANTIES OR CONDITIONS OF ANY KIND, either express or implied.
# See the License for the specific language governing permissions and
# limitations under the License.

from __future__ import annotations

import asyncio
import gc
import threading
import unittest
from asyncio import AbstractEventLoop
from typing import Any, Callable, cast
from unittest import IsolatedAsyncioTestCase
from unittest.mock import DEFAULT, MagicMock, patch

import pytest

import streamlit.runtime.app_session as app_session
from streamlit import config
from streamlit.proto.AppPage_pb2 import AppPage
from streamlit.proto.BackMsg_pb2 import BackMsg
from streamlit.proto.ClientState_pb2 import ClientState
from streamlit.proto.Common_pb2 import FileURLs, FileURLsRequest, FileURLsResponse
from streamlit.proto.ForwardMsg_pb2 import ForwardMsg
from streamlit.proto.NewSession_pb2 import FontFace
from streamlit.runtime import Runtime
from streamlit.runtime.app_session import AppSession, AppSessionState
from streamlit.runtime.caching.storage.dummy_cache_storage import (
    MemoryCacheStorageManager,
)
from streamlit.runtime.forward_msg_queue import ForwardMsgQueue
from streamlit.runtime.fragment import MemoryFragmentStorage
from streamlit.runtime.media_file_manager import MediaFileManager
from streamlit.runtime.memory_media_file_storage import MemoryMediaFileStorage
from streamlit.runtime.pages_manager import PagesManager
from streamlit.runtime.script_data import ScriptData
from streamlit.runtime.scriptrunner import (
    RerunData,
    ScriptRunContext,
    ScriptRunner,
    ScriptRunnerEvent,
    add_script_run_ctx,
    get_script_run_ctx,
)
from streamlit.runtime.state import SessionState
from streamlit.runtime.uploaded_file_manager import (
    UploadedFileManager,
    UploadFileUrlInfo,
)
from streamlit.watcher.local_sources_watcher import LocalSourcesWatcher
from tests.testutil import patch_config_options


@pytest.fixture
def del_path(monkeypatch):
    monkeypatch.setenv("PATH", "")


def _create_test_session(
    event_loop: AbstractEventLoop | None = None,
    session_id_override: str | None = None,
) -> AppSession:
    """Create an AppSession instance with some default mocked data."""
    if event_loop is None:
        event_loop = MagicMock()

    with (
        patch(
            "streamlit.runtime.app_session.asyncio.get_running_loop",
            return_value=event_loop,
        ),
        patch(
            "streamlit.runtime.app_session.LocalSourcesWatcher",
            MagicMock(spec=LocalSourcesWatcher),
        ),
    ):
        return AppSession(
            script_data=ScriptData("/fake/script_path.py", is_hello=False),
            uploaded_file_manager=MagicMock(spec=UploadedFileManager),
            script_cache=MagicMock(),
            message_enqueued_callback=None,
            user_info={"email": "test@example.com"},
            session_id_override=session_id_override,
        )


class AppSessionTest(unittest.TestCase):
    def setUp(self) -> None:
        super().setUp()
        mock_runtime = MagicMock(spec=Runtime)
        mock_runtime.media_file_mgr = MediaFileManager(
            MemoryMediaFileStorage("/mock/media")
        )
        mock_runtime.cache_storage_manager = MemoryCacheStorageManager()
        Runtime._instance = mock_runtime

    def tearDown(self) -> None:
        super().tearDown()
        Runtime._instance = None

    @patch(
        "streamlit.runtime.app_session.uuid.uuid4", MagicMock(return_value="some_uuid")
    )
    def test_generates_uuid_for_session_id_if_no_override(self):
        session = _create_test_session()

        assert session.id == "some_uuid"

    def test_uses_session_id_override_if_set(self):
        session = _create_test_session(session_id_override="some_custom_session_id")

        assert session.id == "some_custom_session_id"

    @patch(
        "streamlit.runtime.app_session.secrets_singleton.file_change_listener.disconnect"
    )
    def test_shutdown(self, patched_disconnect):
        """Test that AppSession.shutdown behaves sanely."""
        session = _create_test_session()

        mock_file_mgr = MagicMock(spec=UploadedFileManager)
        session._uploaded_file_mgr = mock_file_mgr

        session.shutdown()
        assert AppSessionState.SHUTDOWN_REQUESTED == session._state
        mock_file_mgr.remove_session_files.assert_called_once_with(session.id)
        patched_disconnect.assert_called_once_with(session._on_secrets_file_changed)

        # A 2nd shutdown call should have no effect.
        session.shutdown()
        assert AppSessionState.SHUTDOWN_REQUESTED == session._state

        mock_file_mgr.remove_session_files.assert_called_once_with(session.id)

    def test_shutdown_with_running_scriptrunner(self):
        """If we have a running ScriptRunner, shutting down should stop it."""
        session = _create_test_session()
        mock_scriptrunner = MagicMock(spec=ScriptRunner)
        session._scriptrunner = mock_scriptrunner

        session.shutdown()
        mock_scriptrunner.request_stop.assert_called_once()

        mock_scriptrunner.reset_mock()

        # A 2nd shutdown call should have no effect.
        session.shutdown()
        mock_scriptrunner.request_stop.assert_not_called()

    def test_request_script_stop(self):
        """Verify that request_script_stop forwards the request to the scriptrunner."""
        session = _create_test_session()
        mock_scriptrunner = MagicMock(spec=ScriptRunner)
        session._scriptrunner = mock_scriptrunner

        session.request_script_stop()
        mock_scriptrunner.request_stop.assert_called()

    def test_request_script_stop_no_scriptrunner(self):
        """Test that calling request_script_stop when there is no scriptrunner doesn't
        result in an error.
        """
        session = _create_test_session()
        session._scriptrunner = None

        # Nothing else to do here aside from ensuring that no exception is thrown.
        session.request_script_stop()

    def test_unique_id(self):
        """Each AppSession should have a unique ID"""
        session1 = _create_test_session()
        session2 = _create_test_session()
        assert session1.id != session2.id

    def test_creates_session_state_on_init(self):
        session = _create_test_session()
        assert isinstance(session.session_state, SessionState)

    def test_creates_fragment_storage_on_init(self):
        session = _create_test_session()
        # NOTE: We only call assertIsNotNone here because protocols can't be used with
        # isinstance (there's no need to as the static type checker already ensures
        # the field has the correct type), and we don't want to mark
        # MemoryFragmentStorage as @runtime_checkable.
        assert session._fragment_storage is not None

    def test_clear_cache_resets_session_state(self):
        session = _create_test_session()
        session._session_state["foo"] = "bar"
        session._handle_clear_cache_request()
        assert "foo" not in session._session_state

    @patch("streamlit.runtime.caching.cache_data.clear")
    @patch("streamlit.runtime.caching.cache_resource.clear")
    def test_clear_cache_all_caches(self, clear_resource_caches, clear_data_caches):
        session = _create_test_session()
        session._handle_clear_cache_request()
        clear_resource_caches.assert_called_once()
        clear_data_caches.assert_called_once()

    @patch(
        "streamlit.runtime.app_session.secrets_singleton.file_change_listener.connect"
    )
    def test_request_rerun_on_secrets_file_change(self, patched_connect):
        """AppSession should add a secrets listener on creation."""
        session = _create_test_session()
        patched_connect.assert_called_once_with(session._on_secrets_file_changed)

    @patch_config_options({"runner.fastReruns": False})
    @patch("streamlit.runtime.app_session.AppSession._create_scriptrunner")
    def test_rerun_with_no_scriptrunner(self, mock_create_scriptrunner: MagicMock):
        """If we don't have a ScriptRunner, a rerun request will result in
        one being created."""
        session = _create_test_session()
        session.request_rerun(None)
        mock_create_scriptrunner.assert_called_once_with(RerunData())

    @patch_config_options({"runner.fastReruns": False})
    @patch("streamlit.runtime.app_session.AppSession._create_scriptrunner")
    def test_rerun_with_active_scriptrunner(self, mock_create_scriptrunner: MagicMock):
        """If we have an active ScriptRunner, it receives rerun requests."""
        session = _create_test_session()

        mock_active_scriptrunner = MagicMock(spec=ScriptRunner)
        mock_active_scriptrunner.request_rerun = MagicMock(return_value=True)
        session._scriptrunner = mock_active_scriptrunner

        session.request_rerun(None)

        # The active ScriptRunner will accept the rerun request...
        mock_active_scriptrunner.request_rerun.assert_called_once_with(RerunData())

        # So _create_scriptrunner should not be called.
        mock_create_scriptrunner.assert_not_called()

    @patch_config_options({"runner.fastReruns": False})
    @patch("streamlit.runtime.app_session.AppSession._create_scriptrunner")
    def test_rerun_with_stopped_scriptrunner(self, mock_create_scriptrunner: MagicMock):
        """If have a ScriptRunner but it's shutting down and cannot handle
        new rerun requests, we'll create a new ScriptRunner."""
        session = _create_test_session()

        mock_stopped_scriptrunner = MagicMock(spec=ScriptRunner)
        mock_stopped_scriptrunner.request_rerun = MagicMock(return_value=False)
        session._scriptrunner = mock_stopped_scriptrunner

        session.request_rerun(None)

        # The stopped ScriptRunner will reject the request...
        mock_stopped_scriptrunner.request_rerun.assert_called_once_with(RerunData())

        # So we'll create a new ScriptRunner.
        mock_create_scriptrunner.assert_called_once_with(RerunData())

    @patch_config_options({"runner.fastReruns": True})
    @patch("streamlit.runtime.app_session.AppSession._create_scriptrunner")
    def test_fast_rerun(self, mock_create_scriptrunner: MagicMock):
        """If runner.fastReruns is enabled, a rerun request will stop the
        existing ScriptRunner and immediately create a new one.
        """
        session = _create_test_session()

        mock_active_scriptrunner = MagicMock(spec=ScriptRunner)
        session._scriptrunner = mock_active_scriptrunner

        session.request_rerun(None)

        # The active ScriptRunner should be shut down.
        mock_active_scriptrunner.request_rerun.assert_not_called()
        mock_active_scriptrunner.request_stop.assert_called_once()

        # And a new ScriptRunner should be created.
        mock_create_scriptrunner.assert_called_once()

    @patch_config_options({"runner.fastReruns": True})
    @patch("streamlit.runtime.app_session.AppSession._create_scriptrunner")
    def test_rerun_fragment_requests_existing_scriptrunner(
        self, mock_create_scriptrunner: MagicMock
    ):
        session = _create_test_session()
        fragment_id = "my_fragment_id"
        session._fragment_storage.set(fragment_id, lambda: None)

        mock_active_scriptrunner = MagicMock(spec=ScriptRunner)
        session._scriptrunner = mock_active_scriptrunner

        session.request_rerun(ClientState(fragment_id=fragment_id))

        # The active ScriptRunner should *not* be shut down or stopped.
        mock_active_scriptrunner.request_rerun.assert_called_once()
        mock_active_scriptrunner.request_stop.assert_not_called()

        # And a new ScriptRunner should *not* be created.
        mock_create_scriptrunner.assert_not_called()

    @patch_config_options({"runner.fastReruns": True})
    @patch("streamlit.runtime.app_session.AppSession._create_scriptrunner")
    def test_rerun_fragment_does_not_request_existing_scriptrunner_when_not_existing(
        self, mock_create_scriptrunner: MagicMock
    ):
        """In case the fragment was removed by a preceding full app run, we want to exit
        early and not request a rerun on the existing ScriptRunner.
        """
        session = _create_test_session()
        fragment_id = "my_fragment_id"

        # leaving the following code line in to show that the fragment id
        # is not set in the fragment storage!
        # session._fragment_storage.set(fragment_id, lambda: None)

        mock_active_scriptrunner = MagicMock(spec=ScriptRunner)
        session._scriptrunner = mock_active_scriptrunner

        session.request_rerun(ClientState(fragment_id=fragment_id))

        # The active ScriptRunner should *not* be requested at all.
        mock_active_scriptrunner.request_rerun.assert_not_called()
        mock_active_scriptrunner.request_stop.assert_not_called()

        # And a new ScriptRunner should *not* be created.
        mock_create_scriptrunner.assert_not_called()

    @patch("streamlit.runtime.app_session.ScriptRunner")
    def test_create_scriptrunner(self, mock_scriptrunner: MagicMock):
        """Test that _create_scriptrunner does what it should."""
        session = _create_test_session()
        assert session._scriptrunner is None

        session._create_scriptrunner(initial_rerun_data=RerunData())

        # Assert that the ScriptRunner constructor was called.
        mock_scriptrunner.assert_called_once_with(
            session_id=session.id,
            main_script_path=session._script_data.main_script_path,
            session_state=session._session_state,
            uploaded_file_mgr=session._uploaded_file_mgr,
            script_cache=session._script_cache,
            initial_rerun_data=RerunData(),
            user_info={"email": "test@example.com"},
            fragment_storage=session._fragment_storage,
            pages_manager=session._pages_manager,
        )

        assert session._scriptrunner is not None

        # And that the ScriptRunner was initialized and started.
        scriptrunner: MagicMock = cast(MagicMock, session._scriptrunner)
        scriptrunner.on_event.connect.assert_called_once_with(
            session._on_scriptrunner_event
        )
        scriptrunner.start.assert_called_once()

    @patch("streamlit.runtime.app_session.ScriptRunner", MagicMock(spec=ScriptRunner))
    @patch("streamlit.runtime.app_session.AppSession._enqueue_forward_msg")
    def test_ignore_events_from_noncurrent_scriptrunner(self, mock_enqueue: MagicMock):
        """If we receive ScriptRunnerEvents from anything other than our
        current ScriptRunner, we should silently ignore them.
        """
        session = _create_test_session()
        session._create_scriptrunner(initial_rerun_data=RerunData())

        # Our test AppSession is created with a mock EventLoop, so
        # we pretend that this function is called on that same mock EventLoop.
        with patch(
            "streamlit.runtime.app_session.asyncio.get_running_loop",
            return_value=session._event_loop,
        ):
            session._handle_scriptrunner_event_on_event_loop(
                sender=session._scriptrunner,
                event=ScriptRunnerEvent.ENQUEUE_FORWARD_MSG,
                forward_msg=ForwardMsg(),
            )
            mock_enqueue.assert_called_once_with(ForwardMsg())

            mock_enqueue.reset_mock()

            non_current_scriptrunner = MagicMock(spec=ScriptRunner)
            session._handle_scriptrunner_event_on_event_loop(
                sender=non_current_scriptrunner,
                event=ScriptRunnerEvent.ENQUEUE_FORWARD_MSG,
                forward_msg=ForwardMsg(),
            )
            mock_enqueue.assert_not_called()

    @patch("streamlit.runtime.app_session.ScriptRunner", MagicMock(spec=ScriptRunner))
    @patch("streamlit.runtime.app_session.AppSession._enqueue_forward_msg", MagicMock())
    def test_resets_debug_last_backmsg_id_on_script_finished(self):
        session = _create_test_session()
        session._create_scriptrunner(initial_rerun_data=RerunData())
        session._debug_last_backmsg_id = "some_backmsg_id"

        with patch(
            "streamlit.runtime.app_session.asyncio.get_running_loop",
            return_value=session._event_loop,
        ):
            session._handle_scriptrunner_event_on_event_loop(
                sender=session._scriptrunner,
                event=ScriptRunnerEvent.SCRIPT_STOPPED_WITH_SUCCESS,
                forward_msg=ForwardMsg(),
            )

            assert session._debug_last_backmsg_id is None

    @patch("streamlit.runtime.app_session.ScriptRunner", MagicMock(spec=ScriptRunner))
    @patch("streamlit.runtime.app_session.AppSession._enqueue_forward_msg", MagicMock())
    def test_sets_state_to_not_running_on_rerun_event(self):
        session = _create_test_session()
        session._create_scriptrunner(initial_rerun_data=RerunData())
        session._state = AppSessionState.APP_IS_RUNNING

        with patch(
            "streamlit.runtime.app_session.asyncio.get_running_loop",
            return_value=session._event_loop,
        ):
            session._handle_scriptrunner_event_on_event_loop(
                sender=session._scriptrunner,
                event=ScriptRunnerEvent.SCRIPT_STOPPED_FOR_RERUN,
                forward_msg=ForwardMsg(),
            )

            assert session._state == AppSessionState.APP_NOT_RUNNING

    def test_passes_client_state_on_run_on_save(self):
        session = _create_test_session()
        session._run_on_save = True
        session.request_rerun = MagicMock()
        session._on_source_file_changed()

        session._script_cache.clear.assert_called_once()
        session.request_rerun.assert_called_once_with(session._client_state)

    @patch(
        "streamlit.runtime.app_session.AppSession._should_rerun_on_file_change",
        MagicMock(return_value=False),
    )
    def test_does_not_rerun_if_not_current_page(self):
        session = _create_test_session()
        session._run_on_save = True
        session.request_rerun = MagicMock()
        session._on_source_file_changed("/fake/script_path.py")

        # Clearing the cache should still have been called
        session._script_cache.clear.assert_called_once()

        assert not session.request_rerun.called

    @patch.object(
        PagesManager,
        "get_pages",
        MagicMock(
            return_value={
                "hash1": {"page_name": "page_1", "icon": "", "script_path": "script1"},
                "hash2": {
                    "page_name": "page_2",
                    "icon": "🎉",
                    "script_path": "script2",
                },
            }
        ),
    )
    @patch("streamlit.runtime.app_session.AppSession._enqueue_forward_msg")
    def test_on_pages_changed(self, mock_enqueue: MagicMock):
        session = _create_test_session()
        session._on_pages_changed("/foo/pages")

        expected_msg = ForwardMsg()
        expected_msg.pages_changed.app_pages.extend(
            [
                AppPage(
                    page_script_hash="hash1",
                    page_name="page 1",
                    icon="",
                    url_pathname="page_1",
                ),
                AppPage(
                    page_script_hash="hash2",
                    page_name="page 2",
                    icon="🎉",
                    url_pathname="page_2",
                ),
            ]
        )

        mock_enqueue.assert_called_once_with(expected_msg)

    @patch.object(PagesManager, "register_pages_changed_callback")
    def test_installs_pages_watcher_on_init(self, patched_register_callback):
        session = _create_test_session()
        patched_register_callback.assert_called_once_with(session._on_pages_changed)

    def test_deregisters_pages_watcher_on_shutdown(self):
        disconnect_mock = MagicMock()
        with patch.object(
            PagesManager,
            "register_pages_changed_callback",
            return_value=disconnect_mock,
        ):
            session = _create_test_session()
            session.shutdown()

            disconnect_mock.assert_called_once()

    def test_tags_fwd_msgs_with_last_backmsg_id_if_set(self):
        session = _create_test_session()
        session._debug_last_backmsg_id = "some backmsg id"

        msg = ForwardMsg()
        session._enqueue_forward_msg(msg)

        assert msg.debug_last_backmsg_id == "some backmsg id"

    @patch("streamlit.runtime.app_session.config.on_config_parsed")
    @patch(
        "streamlit.runtime.app_session.secrets_singleton.file_change_listener.connect"
    )
    @patch.multiple(
        PagesManager,
        register_pages_changed_callback=DEFAULT,
        get_pages=MagicMock(return_value={}),
    )
    def test_registers_file_watchers(
        self,
        patched_secrets_connect,
        patched_on_config_parsed,
        register_pages_changed_callback,
    ):
        session = _create_test_session()

        session._local_sources_watcher.register_file_change_callback.assert_called_once_with(
            session._on_source_file_changed
        )
        patched_on_config_parsed.assert_called_once_with(
            session._on_source_file_changed, force_connect=True
        )
        register_pages_changed_callback.assert_called_once_with(
            session._on_pages_changed
        )
        patched_secrets_connect.assert_called_once_with(
            session._on_secrets_file_changed
        )

    @patch.object(
        PagesManager,
        "get_pages",
        MagicMock(return_value={}),
    )
    def test_recreates_local_sources_watcher_if_none(self):
        session = _create_test_session()
        session._local_sources_watcher = None

        session.register_file_watchers()
        assert session._local_sources_watcher

    @patch_config_options({"server.fileWatcherType": "none"})
    def test_no_local_sources_watcher_if_file_watching_disabled(self):
        session = _create_test_session()
        assert not session._local_sources_watcher

    @patch(
        "streamlit.runtime.app_session.secrets_singleton.file_change_listener.disconnect"
    )
    def test_disconnect_file_watchers(self, patched_secrets_disconnect):
        session = _create_test_session()

        with (
            patch.object(
                session._local_sources_watcher, "close"
            ) as patched_close_local_sources_watcher,
            patch.object(
                session, "_stop_config_listener"
            ) as patched_stop_config_listener,
            patch.object(
                session, "_stop_pages_listener"
            ) as patched_stop_pages_listener,
        ):
            session.disconnect_file_watchers()

            patched_close_local_sources_watcher.assert_called_once()
            patched_stop_config_listener.assert_called_once()
            patched_stop_pages_listener.assert_called_once()
            patched_secrets_disconnect.assert_called_once_with(
                session._on_secrets_file_changed
            )

            assert session._local_sources_watcher is None
            assert session._stop_config_listener is None
            assert session._stop_pages_listener is None

    def test_disconnect_file_watchers_removes_refs(self):
        """Test that calling disconnect_file_watchers on the AppSession
        removes references to it so it is eligible to be garbage collected after the
        method is called.
        """
        session = _create_test_session()

        # Various listeners should have references to session file/pages/secrets changed
        # handlers.
        assert len(gc.get_referrers(session)) > 0

        session.disconnect_file_watchers()

        # Run the gc to ensure that we don't count refs to session from an object that
        # would have been garbage collected along with the session. We run the gc a few
        # times for good measure as otherwise we've previously seen weirdness in CI
        # where this test would fail for certain Python versions (exact reasons
        # unknown), so it seems like the first gc sweep may not always pick up the
        # session.
        gc.collect(2)
        gc.collect(2)
        gc.collect(2)

        assert len(gc.get_referrers(session)) == 0

    @patch("streamlit.runtime.app_session.AppSession._enqueue_forward_msg")
    def test_handle_file_urls_request(self, mock_enqueue):
        session = _create_test_session()

        upload_file_urls = [
            UploadFileUrlInfo(
                file_id="file_1",
                upload_url="upload_file_url_1",
                delete_url="delete_file_url_1",
            ),
            UploadFileUrlInfo(
                file_id="file_2",
                upload_url="upload_file_url_2",
                delete_url="delete_file_url_2",
            ),
            UploadFileUrlInfo(
                file_id="file_3",
                upload_url="upload_file_url_3",
                delete_url="delete_file_url_3",
            ),
        ]
        session._uploaded_file_mgr.get_upload_urls.return_value = upload_file_urls

        session._handle_file_urls_request(
            FileURLsRequest(
                request_id="my_id",
                file_names=["file_1", "file_2", "file_3"],
                session_id=session.id,
            )
        )

        session._uploaded_file_mgr.get_upload_urls.assert_called_once_with(
            session.id, ["file_1", "file_2", "file_3"]
        )

        expected_msg = ForwardMsg(
            file_urls_response=FileURLsResponse(
                response_id="my_id",
                file_urls=[
                    FileURLs(
                        file_id=url.file_id,
                        upload_url=url.upload_url,
                        delete_url=url.delete_url,
                    )
                    for url in upload_file_urls
                ],
            )
        )

        mock_enqueue.assert_called_once_with(expected_msg)


def _mock_get_options_for_section(overrides=None) -> Callable[..., Any]:
    if not overrides:
        overrides = {}

    theme_opts = {
        "backgroundColor": "white",
        "base": "dark",
        "borderColor": "#ff0000",
        "codeFont": "Monaspace Argon",
        "font": "Inter",
        "fontFaces": [
            {
                "family": "Inter",
                "url": "https://raw.githubusercontent.com/rsms/inter/refs/heads/master/docs/font-files/Inter-Regular.woff2",
                "weight": 400,
            },
            {
                "family": "Monaspace Argon",
                "url": "https://raw.githubusercontent.com/githubnext/monaspace/refs/heads/main/fonts/webfonts/MonaspaceArgon-Regular.woff2",
                "weight": 400,
            },
        ],
        "linkColor": "#2EC163",
        "primaryColor": "coral",
        "roundness": 0.75,
        "secondaryBackgroundColor": "blue",
        "showBorderAroundInputs": True,
        "textColor": "black",
<<<<<<< HEAD
        "sidebarBackgroundColor": "black",
        "sidebarTextColor": "white",
        "sidebarSecondaryBackgroundColor": "darkblue",
        "showSidebarShadow": True,
=======
        "baseFontSize": 14,
>>>>>>> d98f5dec
    }

    for k, v in overrides.items():
        theme_opts[k] = v

    def get_options_for_section(section):
        if section == "theme":
            return theme_opts
        return config.get_options_for_section(section)

    return get_options_for_section


class AppSessionScriptEventTest(IsolatedAsyncioTestCase):
    """Tests for AppSession's ScriptRunner event handling."""

    @patch(
        "streamlit.runtime.app_session.config.get_options_for_section",
        MagicMock(side_effect=_mock_get_options_for_section()),
    )
    @patch.object(
        PagesManager,
        "get_pages",
        MagicMock(
            return_value={
                "hash1": {"page_name": "page_1", "icon": "", "script_path": "script1"},
                "hash2": {
                    "page_name": "page_2",
                    "icon": "🎉",
                    "script_path": "script2",
                },
            }
        ),
    )
    @patch(
        "streamlit.runtime.app_session._generate_scriptrun_id",
        MagicMock(return_value="mock_scriptrun_id"),
    )
    async def test_enqueue_new_session_message(self):
        """The SCRIPT_STARTED event should enqueue a 'new_session' message."""
        session = _create_test_session(asyncio.get_running_loop())

        orig_ctx = get_script_run_ctx()
        ctx = ScriptRunContext(
            session_id="TestSessionID",
            _enqueue=session._enqueue_forward_msg,
            query_string="",
            session_state=MagicMock(),
            uploaded_file_mgr=MagicMock(),
            main_script_path="",
            user_info={"email": "test@example.com"},
            fragment_storage=MemoryFragmentStorage(),
            pages_manager=PagesManager(""),
        )
        add_script_run_ctx(ctx=ctx)

        mock_scriptrunner = MagicMock(spec=ScriptRunner)
        session._scriptrunner = mock_scriptrunner
        session._clear_queue = MagicMock()

        # Send a mock SCRIPT_STARTED event.
        session._on_scriptrunner_event(
            sender=mock_scriptrunner,
            event=ScriptRunnerEvent.SCRIPT_STARTED,
            page_script_hash="",
        )

        # Yield to let the AppSession's callbacks run.
        await asyncio.sleep(0)

        sent_messages = session._browser_queue._queue
        assert len(sent_messages) == 2  # NewApp and SessionState messages
        session._clear_queue.assert_called_once()

        # Note that we're purposefully not very thoroughly testing new_session
        # fields below to avoid getting to the point where we're just
        # duplicating code in tests.
        new_session_msg = sent_messages[0].new_session
        assert new_session_msg.script_run_id == "mock_scriptrun_id"

        assert new_session_msg.HasField("config")
        assert (
            config.get_option("server.allowRunOnSave")
            == new_session_msg.config.allow_run_on_save
        )

        assert new_session_msg.HasField("custom_theme")
        assert new_session_msg.custom_theme.text_color == "black"

        init_msg = new_session_msg.initialize
        assert init_msg.HasField("user_info")

        assert list(new_session_msg.app_pages) == [
            AppPage(
                page_script_hash="hash1",
                page_name="page 1",
                icon="",
                url_pathname="page_1",
            ),
            AppPage(
                page_script_hash="hash2",
                page_name="page 2",
                icon="🎉",
                url_pathname="page_2",
            ),
        ]

        add_script_run_ctx(ctx=orig_ctx)

    @patch(
        "streamlit.runtime.app_session._generate_scriptrun_id",
        MagicMock(return_value="mock_scriptrun_id"),
    )
    @patch.object(
        PagesManager,
        "register_pages_changed_callback",
        MagicMock(return_value=lambda: None),
    )
    async def test_new_session_message_includes_fragment_ids(self):
        session = _create_test_session(asyncio.get_running_loop())

        orig_ctx = get_script_run_ctx()
        ctx = ScriptRunContext(
            session_id="TestSessionID",
            _enqueue=session._enqueue_forward_msg,
            query_string="",
            session_state=MagicMock(),
            uploaded_file_mgr=MagicMock(),
            main_script_path="",
            user_info={"email": "test@example.com"},
            fragment_storage=MemoryFragmentStorage(),
            pages_manager=PagesManager(""),
        )
        add_script_run_ctx(ctx=ctx)

        mock_scriptrunner = MagicMock(spec=ScriptRunner)
        session._scriptrunner = mock_scriptrunner
        session._clear_queue = MagicMock()

        # Send a mock SCRIPT_STARTED event.
        session._on_scriptrunner_event(
            sender=mock_scriptrunner,
            event=ScriptRunnerEvent.SCRIPT_STARTED,
            page_script_hash="",
            fragment_ids_this_run=["my_fragment_id"],
        )

        # Yield to let the AppSession's callbacks run.
        await asyncio.sleep(0)

        sent_messages = session._browser_queue._queue
        assert len(sent_messages) == 2  # NewApp and SessionState messages
        session._clear_queue.assert_called_once()

        new_session_msg = sent_messages[0].new_session
        assert new_session_msg.fragment_ids_this_run == ["my_fragment_id"]

        add_script_run_ctx(ctx=orig_ctx)

    async def test_updates_page_script_hash_in_client_state_on_script_start(self):
        session = _create_test_session(asyncio.get_running_loop())
        session._client_state.page_script_hash = "some_page_script_hash"

        mock_scriptrunner = MagicMock(spec=ScriptRunner)
        session._scriptrunner = mock_scriptrunner
        session._clear_queue = MagicMock()

        # Send a mock SCRIPT_STARTED event.
        session._on_scriptrunner_event(
            sender=mock_scriptrunner,
            event=ScriptRunnerEvent.SCRIPT_STARTED,
            page_script_hash="some_other_page_script_hash",
            fragment_ids_this_run=None,
        )

        # Yield to let the AppSession's callbacks run.
        await asyncio.sleep(0)

        assert session._client_state.page_script_hash == "some_other_page_script_hash"

    async def test_events_handled_on_event_loop(self):
        """ScriptRunner events should be handled on the main thread only."""
        session = _create_test_session(asyncio.get_running_loop())

        handle_event_spy = MagicMock(
            side_effect=session._handle_scriptrunner_event_on_event_loop
        )
        session._handle_scriptrunner_event_on_event_loop = handle_event_spy

        # Send a ScriptRunner event from another thread
        thread = threading.Thread(
            target=lambda: session._on_scriptrunner_event(
                sender=MagicMock(), event=ScriptRunnerEvent.SCRIPT_STARTED
            )
        )
        thread.start()
        thread.join()

        # _handle_scriptrunner_event_on_event_loop won't have been called
        # yet, because we haven't yielded the eventloop.
        handle_event_spy.assert_not_called()

        # Yield to let the AppSession's callbacks run.
        # _handle_scriptrunner_event_on_event_loop will be called here.
        await asyncio.sleep(0)

        handle_event_spy.assert_called_once()

    async def test_event_handler_asserts_if_called_off_event_loop(self):
        """AppSession._handle_scriptrunner_event_on_event_loop will assert
        if it's called from another event loop (or no event loop).
        """
        event_loop = asyncio.get_running_loop()
        session = _create_test_session(event_loop)

        # Pretend we're calling this function from a thread with another event_loop.
        with patch(
            "streamlit.runtime.app_session.asyncio.get_running_loop",
            return_value=MagicMock(),
        ):
            with pytest.raises(AssertionError):
                session._handle_scriptrunner_event_on_event_loop(
                    sender=MagicMock(), event=ScriptRunnerEvent.SCRIPT_STARTED
                )

    @patch(
        "streamlit.runtime.app_session.config.get_options_for_section",
        MagicMock(side_effect=_mock_get_options_for_section()),
    )
    @patch(
        "streamlit.runtime.app_session._generate_scriptrun_id",
        MagicMock(return_value="mock_scriptrun_id"),
    )
    @patch.object(
        PagesManager,
        "register_pages_changed_callback",
        MagicMock(return_value=lambda: None),
    )
    async def test_handle_backmsg_exception(self):
        """handle_backmsg_exception is a bit of a hack. Test that it does
        what it says.
        """
        session = _create_test_session(asyncio.get_running_loop())

        # Create a mocked ForwardMsgQueue that tracks "enqueue" and "clear"
        # function calls together in a list. We'll assert the content
        # and order of these calls.
        forward_msg_queue_events: list[Any] = []
        CLEAR_QUEUE = object()

        mock_queue = MagicMock(spec=ForwardMsgQueue)
        mock_queue.enqueue = MagicMock(
            side_effect=lambda msg: forward_msg_queue_events.append(msg)
        )
        mock_queue.clear = MagicMock(
            side_effect=lambda retain_lifecycle_msgs,
            fragment_ids_this_run: forward_msg_queue_events.append(CLEAR_QUEUE)
        )

        session._browser_queue = mock_queue

        # Create an exception and have the session handle it.
        FAKE_EXCEPTION = RuntimeError("I am error")
        session.handle_backmsg_exception(FAKE_EXCEPTION)

        # Messages get sent in an eventloop callback, which hasn't had a chance
        # to run yet. Our message queue should be empty.
        assert forward_msg_queue_events == []

        # Run callbacks
        await asyncio.sleep(0)

        # Build our "expected events" list. We need to mock different
        # AppSessionState values for our AppSession to build the list.
        expected_events = []

        with patch.object(session, "_state", new=AppSessionState.APP_IS_RUNNING):
            expected_events.extend(
                [
                    session._create_script_finished_message(
                        ForwardMsg.FINISHED_SUCCESSFULLY
                    ),
                    CLEAR_QUEUE,
                    session._create_new_session_message(page_script_hash=""),
                    session._create_session_status_changed_message(),
                ]
            )

        with patch.object(session, "_state", new=AppSessionState.APP_NOT_RUNNING):
            expected_events.extend(
                [
                    session._create_script_finished_message(
                        ForwardMsg.FINISHED_SUCCESSFULLY
                    ),
                    session._create_session_status_changed_message(),
                    session._create_exception_message(FAKE_EXCEPTION),
                ]
            )

        assert expected_events == forward_msg_queue_events

    async def test_handle_backmsg_handles_exceptions(self):
        """Exceptions raised in handle_backmsg should be sent to
        handle_backmsg_exception.
        """
        session = _create_test_session(asyncio.get_running_loop())
        with (
            patch.object(
                session, "handle_backmsg_exception"
            ) as handle_backmsg_exception,
            patch.object(
                session, "_handle_clear_cache_request"
            ) as handle_clear_cache_request,
        ):
            error = Exception("explode!")
            handle_clear_cache_request.side_effect = error

            msg = BackMsg()
            msg.clear_cache = True
            session.handle_backmsg(msg)

            handle_clear_cache_request.assert_called_once()
            handle_backmsg_exception.assert_called_once_with(error)

    @patch("streamlit.runtime.app_session.AppSession._create_scriptrunner", MagicMock())
    async def test_handle_backmsg_handles_debug_ids(self):
        session = _create_test_session(asyncio.get_running_loop())
        msg = BackMsg(
            rerun_script=session._client_state, debug_last_backmsg_id="some backmsg"
        )
        session.handle_backmsg(msg)
        assert session._debug_last_backmsg_id == "some backmsg"

    @patch("streamlit.runtime.app_session._LOGGER")
    async def test_handles_app_heartbeat_backmsg(self, patched_logger):
        session = _create_test_session(asyncio.get_running_loop())
        with (
            patch.object(
                session, "handle_backmsg_exception"
            ) as handle_backmsg_exception,
            patch.object(
                session, "_handle_app_heartbeat_request"
            ) as handle_app_heartbeat_request,
        ):
            msg = BackMsg()
            msg.app_heartbeat = True
            session.handle_backmsg(msg)

            handle_app_heartbeat_request.assert_called_once()
            handle_backmsg_exception.assert_not_called()
            patched_logger.warning.assert_not_called()


class PopulateCustomThemeMsgTest(unittest.TestCase):
    @patch("streamlit.runtime.app_session.config")
    def test_no_custom_theme_prop_if_no_theme(self, patched_config):
        patched_config.get_options_for_section.side_effect = (
            _mock_get_options_for_section(
                {
                    "backgroundColor": None,
                    "base": None,
                    "borderColor": None,
                    "codeFont": None,
                    "font": None,
                    "fontFaces": None,
                    "linkColor": None,
                    "primaryColor": None,
                    "roundness": None,
                    "secondaryBackgroundColor": None,
                    "showBorderAroundInputs": None,
                    "textColor": None,
<<<<<<< HEAD
                    "sidebarBackgroundColor": None,
                    "sidebarTextColor": None,
                    "sidebarSecondaryBackgroundColor": None,
                    "showSidebarShadow": None,
=======
                    "baseFontSize": None,
>>>>>>> d98f5dec
                }
            )
        )

        msg = ForwardMsg()
        new_session_msg = msg.new_session
        app_session._populate_theme_msg(new_session_msg.custom_theme)

        assert not new_session_msg.HasField("custom_theme")

    @patch("streamlit.runtime.app_session.config")
    def test_can_specify_some_options(self, patched_config):
        patched_config.get_options_for_section.side_effect = (
            _mock_get_options_for_section(
                {
                    # base and primaryColor are not set to None, since we want to
                    # test here if we can set only a few selected options.
                    "backgroundColor": None,
                    "borderColor": None,
                    "codeFont": None,
                    "font": None,
                    "fontFaces": None,
                    "linkColor": None,
                    "roundness": None,
                    "secondaryBackgroundColor": None,
                    "showBorderAroundInputs": None,
                    "textColor": None,
<<<<<<< HEAD
                    "sidebarBackgroundColor": None,
                    "sidebarTextColor": None,
                    "sidebarSecondaryBackgroundColor": None,
                    "showSidebarShadow": None,
=======
                    "baseFontSize": None,
>>>>>>> d98f5dec
                }
            )
        )

        msg = ForwardMsg()
        new_session_msg = msg.new_session
        app_session._populate_theme_msg(new_session_msg.custom_theme)

        assert new_session_msg.HasField("custom_theme")
        assert new_session_msg.custom_theme.primary_color == "coral"
        # In proto3, primitive fields are technically always required and are
        # set to the type's zero value when undefined.
        assert new_session_msg.custom_theme.background_color == ""
        assert new_session_msg.custom_theme.code_font == ""
        # The value from `theme.font` will be placed in body_font since
        # font field uses a deprecated enum:
        assert new_session_msg.custom_theme.body_font == ""
        assert not new_session_msg.custom_theme.font_faces

        # Fields that are marked as optional in proto:
        assert not new_session_msg.custom_theme.HasField("roundness")
        assert not new_session_msg.custom_theme.HasField("border_color")
        assert not new_session_msg.custom_theme.HasField("show_border_around_inputs")
        assert not new_session_msg.custom_theme.HasField("link_color")
        assert not new_session_msg.custom_theme.HasField("base_font_size")

        assert not new_session_msg.custom_theme.HasField("sidebar_background_color")
        assert not new_session_msg.custom_theme.HasField("sidebar_text_color")
        assert not new_session_msg.custom_theme.HasField(
            "sidebar_secondary_background_color"
        )
        assert not new_session_msg.custom_theme.HasField("show_sidebar_shadow")

    @patch("streamlit.runtime.app_session.config")
    def test_can_specify_all_options(self, patched_config):
        patched_config.get_options_for_section.side_effect = (
            # Specifies all options by default.
            _mock_get_options_for_section()
        )

        msg = ForwardMsg()
        new_session_msg = msg.new_session
        app_session._populate_theme_msg(new_session_msg.custom_theme)

        assert new_session_msg.HasField("custom_theme")
        assert new_session_msg.custom_theme.primary_color == "coral"
        assert new_session_msg.custom_theme.background_color == "white"
        assert new_session_msg.custom_theme.text_color == "black"
        assert new_session_msg.custom_theme.secondary_background_color == "blue"
        assert new_session_msg.custom_theme.roundness == 0.75
        assert new_session_msg.custom_theme.border_color == "#ff0000"
        assert new_session_msg.custom_theme.show_border_around_inputs is True
        assert new_session_msg.custom_theme.link_color == "#2EC163"
<<<<<<< HEAD
        assert new_session_msg.custom_theme.sidebar_background_color == "black"
        assert new_session_msg.custom_theme.sidebar_text_color == "white"
        assert (
            new_session_msg.custom_theme.sidebar_secondary_background_color
            == "darkblue"
        )
        assert new_session_msg.custom_theme.show_sidebar_shadow is True
=======
        assert new_session_msg.custom_theme.base_font_size == 14
>>>>>>> d98f5dec
        # The value from `theme.font` will be placed in body_font since
        # font uses a deprecated enum:
        assert new_session_msg.custom_theme.body_font == "Inter"
        assert new_session_msg.custom_theme.code_font == "Monaspace Argon"
        assert list(new_session_msg.custom_theme.font_faces) == [
            FontFace(
                family="Inter",
                url="https://raw.githubusercontent.com/rsms/inter/refs/heads/master/docs/font-files/Inter-Regular.woff2",
                weight=400,
            ),
            FontFace(
                family="Monaspace Argon",
                url="https://raw.githubusercontent.com/githubnext/monaspace/refs/heads/main/fonts/webfonts/MonaspaceArgon-Regular.woff2",
                weight=400,
            ),
        ]

    @patch("streamlit.runtime.app_session._LOGGER")
    @patch("streamlit.runtime.app_session.config")
    def test_logs_warning_if_base_invalid(self, patched_config, patched_logger):
        patched_config.get_options_for_section.side_effect = (
            _mock_get_options_for_section({"base": "blah"})
        )

        msg = ForwardMsg()
        new_session_msg = msg.new_session
        app_session._populate_theme_msg(new_session_msg.custom_theme)

        patched_logger.warning.assert_called_once_with(
            '"blah" is an invalid value for theme.base.'
            " Allowed values include ['light', 'dark']. Setting theme.base to \"light\"."
        )


@patch.object(
    PagesManager,
    "get_pages",
    MagicMock(
        return_value={
            "hash1": {"page_name": "page1", "script_path": "page1.py"},
            "hash2": {"page_name": "page2", "script_path": "page2.py"},
        }
    ),
)
class ShouldRerunOnFileChangeTest(unittest.TestCase):
    def test_returns_true_if_current_page_changed(self):
        session = _create_test_session()
        session._client_state.page_script_hash = "hash2"

        assert session._should_rerun_on_file_change("page2.py")

    def test_returns_true_if_changed_file_is_not_page(self):
        session = _create_test_session()
        session._client_state.page_script_hash = "hash1"

        assert session._should_rerun_on_file_change("some_other_file.py")

    def test_returns_false_if_different_page_changed(self):
        session = _create_test_session()
        session._client_state.page_script_hash = "hash2"

        assert not session._should_rerun_on_file_change("page1.py")<|MERGE_RESOLUTION|>--- conflicted
+++ resolved
@@ -701,14 +701,11 @@
         "secondaryBackgroundColor": "blue",
         "showBorderAroundInputs": True,
         "textColor": "black",
-<<<<<<< HEAD
         "sidebarBackgroundColor": "black",
         "sidebarTextColor": "white",
         "sidebarSecondaryBackgroundColor": "darkblue",
         "showSidebarShadow": True,
-=======
         "baseFontSize": 14,
->>>>>>> d98f5dec
     }
 
     for k, v in overrides.items():
@@ -1080,14 +1077,11 @@
                     "secondaryBackgroundColor": None,
                     "showBorderAroundInputs": None,
                     "textColor": None,
-<<<<<<< HEAD
                     "sidebarBackgroundColor": None,
                     "sidebarTextColor": None,
                     "sidebarSecondaryBackgroundColor": None,
                     "showSidebarShadow": None,
-=======
                     "baseFontSize": None,
->>>>>>> d98f5dec
                 }
             )
         )
@@ -1115,14 +1109,11 @@
                     "secondaryBackgroundColor": None,
                     "showBorderAroundInputs": None,
                     "textColor": None,
-<<<<<<< HEAD
                     "sidebarBackgroundColor": None,
                     "sidebarTextColor": None,
                     "sidebarSecondaryBackgroundColor": None,
                     "showSidebarShadow": None,
-=======
                     "baseFontSize": None,
->>>>>>> d98f5dec
                 }
             )
         )
@@ -1176,7 +1167,6 @@
         assert new_session_msg.custom_theme.border_color == "#ff0000"
         assert new_session_msg.custom_theme.show_border_around_inputs is True
         assert new_session_msg.custom_theme.link_color == "#2EC163"
-<<<<<<< HEAD
         assert new_session_msg.custom_theme.sidebar_background_color == "black"
         assert new_session_msg.custom_theme.sidebar_text_color == "white"
         assert (
@@ -1184,9 +1174,7 @@
             == "darkblue"
         )
         assert new_session_msg.custom_theme.show_sidebar_shadow is True
-=======
         assert new_session_msg.custom_theme.base_font_size == 14
->>>>>>> d98f5dec
         # The value from `theme.font` will be placed in body_font since
         # font uses a deprecated enum:
         assert new_session_msg.custom_theme.body_font == "Inter"
