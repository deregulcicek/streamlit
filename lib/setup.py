import setuptools

from pipenv.project import Project
from pipenv.utils import convert_deps_to_pip

pfile = Project(chdir=False).parsed_pipfile
requirements = convert_deps_to_pip(pfile['packages'], r=False)

def readme():
    with open('README.md') as f:
        return f.read()

setuptools.setup(
    name='streamlit',
<<<<<<< HEAD
    version='0.33.0',  # PEP-440
=======
    version='0.34.0',  # PEP-440
>>>>>>> 3bd74e88
    description='Streaming Data Science',
    long_description=readme(),
    url='https://streamlit.io',
    author='Streamlit Inc',
    author_email='hello@streamlit.io',
    license='MIT',

    packages = setuptools.find_packages(exclude=['tests', 'tests.*']),

    # Requirements
    install_requires = requirements,

    zip_safe = False,  # install source files not egg
    include_package_data = True,  # copy html and friends

    entry_points = {
        'console_scripts': [
            'streamlit = streamlit.__main__:main',
        ],
    },

    # For Windows so that streamlit * commands work ie.
    # - streamlit version
    # - streamlit hello
    scripts=['bin/streamlit.cmd'],
)<|MERGE_RESOLUTION|>--- conflicted
+++ resolved
@@ -12,11 +12,7 @@
 
 setuptools.setup(
     name='streamlit',
-<<<<<<< HEAD
-    version='0.33.0',  # PEP-440
-=======
     version='0.34.0',  # PEP-440
->>>>>>> 3bd74e88
     description='Streaming Data Science',
     long_description=readme(),
     url='https://streamlit.io',
