{
  "name": "streamlit",
<<<<<<< HEAD
  "version": "1.41.1",
=======
  "version": "1.41.0",
>>>>>>> 39cb9f46
  "private": true,
  "workspaces": [
    "app",
    "lib"
  ],
  "scripts": {
    "postinstall": "patch-package",
    "start": "yarn workspace @streamlit/app start",
    "build": "yarn workspace @streamlit/app build",
<<<<<<< HEAD
=======
    "buildWithProfiler": "yarn workspace @streamlit/app buildWithProfiler",
>>>>>>> 39cb9f46
    "buildLib": "yarn workspace @streamlit/lib build",
    "buildLibProd": "yarn workspace @streamlit/lib build:prod",
    "buildApp": "yarn workspace @streamlit/app build",
    "typecheck": "yarn workspace @streamlit/lib typecheck && yarn workspace @streamlit/app typecheck",
    "lint": "yarn lintApp && yarn lintLib",
    "lintApp": "yarn workspace @streamlit/app lint",
    "lintLib": "yarn workspace @streamlit/lib lint",
    "format": "prettier --write --config .prettierrc './{app,lib}/src/**/*.{js,ts,jsx,tsx}'",
    "formatCheck": "prettier --check --config .prettierrc './{app,lib}/src/**/*.{js,ts,jsx,tsx}'",
    "lint:interactive": "yarn eslint-interactive ./app/src ./lib/src",
    "test": "yarn workspace @streamlit/lib test && yarn workspace @streamlit/app test",
    "testcoverage": "yarn workspace @streamlit/lib test --coverage && yarn workspace @streamlit/app test --coverage",
    "testLib": "yarn workspace @streamlit/lib testWatch",
    "testApp": "yarn workspace @streamlit/app testWatch"
  },
  "resolutions": {
    "nwsapi": "2.2.9"
  },
  "browserslist": [
    ">0.2%",
    "not dead",
    "not ie <= 11",
    "not op_mini all"
  ],
  "packageManager": "yarn@1.22.22+sha512.a6b2f7906b721bba3d67d4aff083df04dad64c399707841b7acf00f6b133b7ac24255f2652fa22ae3534329dc6180534e98d17432037ff6fd140556e2bb3137e"
}<|MERGE_RESOLUTION|>--- conflicted
+++ resolved
@@ -1,10 +1,6 @@
 {
   "name": "streamlit",
-<<<<<<< HEAD
   "version": "1.41.1",
-=======
-  "version": "1.41.0",
->>>>>>> 39cb9f46
   "private": true,
   "workspaces": [
     "app",
@@ -14,10 +10,7 @@
     "postinstall": "patch-package",
     "start": "yarn workspace @streamlit/app start",
     "build": "yarn workspace @streamlit/app build",
-<<<<<<< HEAD
-=======
     "buildWithProfiler": "yarn workspace @streamlit/app buildWithProfiler",
->>>>>>> 39cb9f46
     "buildLib": "yarn workspace @streamlit/lib build",
     "buildLibProd": "yarn workspace @streamlit/lib build:prod",
     "buildApp": "yarn workspace @streamlit/app build",
