/**
 * Copyright (c) Streamlit Inc. (2018-2022) Snowflake Inc. (2022-2025)
 *
 * Licensed under the Apache License, Version 2.0 (the "License");
 * you may not use this file except in compliance with the License.
 * You may obtain a copy of the License at
 *
 *     http://www.apache.org/licenses/LICENSE-2.0
 *
 * Unless required by applicable law or agreed to in writing, software
 * distributed under the License is distributed on an "AS IS" BASIS,
 * WITHOUT WARRANTIES OR CONDITIONS OF ANY KIND, either express or implied.
 * See the License for the specific language governing permissions and
 * limitations under the License.
 */

import styled from "@emotion/styled"
import { darken } from "color2k"
import { ChevronLeft } from "react-feather"

export const StyledShortcutLabel = styled.span({
  "&::first-letter": {
    textDecoration: "underline",
  },
})

export const StyledBackButton = styled(ChevronLeft)(({ theme }) => ({
  cursor: "pointer",
  marginRight: theme.spacing.lg,
}))

export const StyledDialogBody = styled.div(({ theme }) => ({
  display: "grid",
  gap: theme.spacing.twoXL,
  gridTemplateColumns: "1fr 1fr",
  margin: 0,
  padding: 0,
}))

export const StyledFullRow = styled.div(({ theme }) => ({
  gridColumnStart: 1,
  gridColumnEnd: -1,
  display: "grid",
  gap: theme.spacing.xs,
}))

export const StyledHeader = styled.h2(({ theme }) => ({
  paddingBottom: 0,
  paddingTop: 0,
  marginBottom: theme.spacing.md,
  marginTop: "0",
  fontWeight: theme.fontWeights.bold,
  fontSize: theme.fontSizes.md,
  lineHeight: theme.lineHeights.tight,
  color: theme.colors.bodyText,
  display: "grid",
  gridAutoFlow: "row",
  gap: theme.spacing.xs,

  // Override the default global style for a h2:first-of-type
  "&:first-of-type": {
    marginTop: 0,
  },
}))

export const StyledLabel = styled.label(({ theme }) => ({
  paddingBottom: 0,
  paddingTop: 0,
  marginBottom: 0,
  marginTop: 0,
  lineHeight: theme.lineHeights.tight,
  fontSize: theme.fontSizes.sm,
}))

export const StyledHr = styled.hr(({ theme }) => ({
  padding: 0,
  marginBottom: 0,
  marginLeft: `-${theme.spacing.xl}`,
  marginRight: `-${theme.spacing.xl}`,
  marginTop: 0,
}))

export const StyledButtonContainer = styled.div(({ theme }) => ({
  marginTop: theme.spacing.md,
}))

export const StyledCheckbox = styled.input(({ theme }) => ({
  marginRight: theme.spacing.xs,
  appearance: "none",
  border: `${theme.sizes.borderWidth} solid ${theme.colors.borderColor}`,
  width: theme.fontSizes.md,
  height: theme.fontSizes.md,
<<<<<<< HEAD
  borderRadius: `min(${theme.radii.md}, ${theme.radii.maxCheckboxRadius})`,
=======
  borderRadius: `min(${theme.radii.md}, ${theme.radii.maxCheckbox})`,
>>>>>>> c4e6ca72
  display: "inline-flex",
  alignItems: "center",
  justifyContent: "center",
  padding: 0,
  verticalAlign: "middle",
  overflow: "hidden",

  "&:focus-visible": {
    outline: `2px solid ${theme.colors.primary}`,
  },

  "&:checked": {
    backgroundColor: theme.colors.primary,

    "&:after": {
      content: '"✓"',
      fontFamily: theme.fonts.monospace,
      fontSize: theme.fontSizes.md,
      color: theme.colors.white,
      lineHeight: theme.lineHeights.none,
    },
  },

  "&:disabled": {
    backgroundColor: theme.colors.secondaryBg,
  },
}))

export const StyledDeployErrorContent = styled.div(({ theme }) => ({
  "& > ul": {
    paddingLeft: theme.spacing.twoXL,
  },
}))

export const StyledAboutInfo = styled.div(({ theme }) => ({
  padding: `0 0 ${theme.spacing.lg} 0`,
  overflowY: "scroll",
}))

export const StyledAboutLink = styled.a(({ theme }) => ({
  color: `${theme.colors.linkText} !important`,

  "&:hover": {
    color: `${darken(theme.colors.linkText, 0.15)} !important`,
  },
}))<|MERGE_RESOLUTION|>--- conflicted
+++ resolved
@@ -90,11 +90,7 @@
   border: `${theme.sizes.borderWidth} solid ${theme.colors.borderColor}`,
   width: theme.fontSizes.md,
   height: theme.fontSizes.md,
-<<<<<<< HEAD
-  borderRadius: `min(${theme.radii.md}, ${theme.radii.maxCheckboxRadius})`,
-=======
   borderRadius: `min(${theme.radii.md}, ${theme.radii.maxCheckbox})`,
->>>>>>> c4e6ca72
   display: "inline-flex",
   alignItems: "center",
   justifyContent: "center",
