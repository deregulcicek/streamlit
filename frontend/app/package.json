--- conflicted
+++ resolved
@@ -62,13 +62,8 @@
     "@emotion/jest": "^11.10.5",
     "@testing-library/dom": "^8.19.0",
     "@testing-library/jest-dom": "^5.16.5",
-<<<<<<< HEAD
     "@testing-library/react": "^14.1.2",
-=======
-    "@testing-library/react": "^12.1.4",
     "@testing-library/react-hooks": "^8.0.1",
-    "@types/enzyme": "^3.10.12",
->>>>>>> ad70bfc6
     "@types/hoist-non-react-statics": "^3.3.1",
     "@types/jest": "^27.4.3",
     "@types/lodash": "^4.14.191",
