--- conflicted
+++ resolved
@@ -47,13 +47,10 @@
   return (
     <BaseProvider
       theme={theme.basewebTheme}
-<<<<<<< HEAD
-=======
       // This zIndex is required for modals/dialog. However,
       // it would be good to do some investigation
       // and find a better way to configure the zIndex
       // for the modals/dialogs.
->>>>>>> 12a10ed7
       zIndex={theme.emotion.zIndices.popup}
     >
       <CacheProvider value={cache}>
