--- conflicted
+++ resolved
@@ -480,16 +480,10 @@
   /** Parse Arrow table's Pandas schema from a JSON string to an object. */
   private static parsePandasSchema(table: Table): PandasSchema | undefined {
     const schema = table.schema.metadata.get("pandas")
-<<<<<<< HEAD
     if (schema == null) {
       // No Pandas schema found. This happens if the dataset
       // did not touched Pandas during serialization.
       return undefined
-=======
-    if (isNullOrUndefined(schema)) {
-      // This should never happen!
-      throw new Error("Table schema is missing.")
->>>>>>> 309237a5
     }
     return JSON.parse(schema)
   }
