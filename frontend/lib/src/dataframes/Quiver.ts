/**
 * Copyright (c) Streamlit Inc. (2018-2022) Snowflake Inc. (2022-2025)
 *
 * Licensed under the Apache License, Version 2.0 (the "License");
 * you may not use this file except in compliance with the License.
 * You may obtain a copy of the License at
 *
 *     http://www.apache.org/licenses/LICENSE-2.0
 *
 * Unless required by applicable law or agreed to in writing, software
 * distributed under the License is distributed on an "AS IS" BASIS,
 * WITHOUT WARRANTIES OR CONDITIONS OF ANY KIND, either express or implied.
 * See the License for the specific language governing permissions and
 * limitations under the License.
 */

// Private members use _.
/* eslint-disable no-underscore-dangle */

import { Dictionary, Field, Vector } from "apache-arrow"
import { immerable, produce } from "immer"

import { IArrow, Styler as StylerProto } from "@streamlit/lib/src/proto"
<<<<<<< HEAD
import {
  isNullOrUndefined,
  notNullOrUndefined,
} from "@streamlit/lib/src/util/utils"
=======
import { hashString, isNullOrUndefined } from "@streamlit/lib/src/util/utils"
>>>>>>> 69b831d2

import { concat } from "./arrowConcatUtils"
import {
  ColumnNames,
  Data,
  Index,
  parseArrowIpcBytes,
  Types,
} from "./arrowParseUtils"
import {
  convertVectorToList,
  DataType,
  IndexTypeName,
  Type,
} from "./arrowTypeUtils"

/**
 * Pandas Styler data from proto message.
 *
 * This is only present if the DataFrame was created based
 * on a Pandas Styler object.
 */
interface PandasStylerData {
  /** Styler's UUID. */
  uuid: string

  /** Optional user-specified caption. */
  caption: string | null

  /** DataFrame's CSS styles. */
  styles: string | null

  /**
   * Stringified versions of each cell in the DataFrame, in the
   * user-specified format.
   *
   * The display values table is expected to always have the same dimensions
   * as the actual data table.
   */
  displayValues: Quiver
}

/** Dimensions of the DataFrame. */
interface DataFrameDimensions {
  // The number of header rows (> 1 for multi-level headers)
  headerRows: number
  // The number of index columns
  indexColumns: number
  // The number of data rows (excluding header rows)
  dataRows: number
  // The number of data columns (excluding index columns)
  dataColumns: number
  // The total number of rows (header rows + data rows)
  rows: number
  // The total number of columns (index + data columns)
  columns: number
}

/**
 * There are 4 cell types:
 *  - blank, cells that are not part of index headers, column headers, or data
 *  - index, index header cells
 *  - columns, column header cells
 *  - data, data cells
 */
export enum DataFrameCellType {
  BLANK = "blank",
  INDEX = "index",
  COLUMNS = "columns",
  DATA = "data",
}

/** Data for a single cell in a DataFrame. */
export interface DataFrameCell {
  /** The cell's type (blank, index, columns, or data). */
  type: DataFrameCellType

  /** The cell's CSS id, if the DataFrame has Styler. */
  cssId?: string

  /** The cell's CSS class. */
  cssClass: string

  /** The cell's content. */
  content: DataType

  /** The cell's content type. */
  // For "blank" cells "contentType" is undefined.
  contentType?: Type

  /** The cell's field. */
  field?: Field

  /**
   * The cell's formatted content string, if the DataFrame was created with a Styler.
   * If the DataFrame is unstyled, displayContent will be undefined, and display
   * code should apply a default formatting to the `content` value instead.
   */
  displayContent?: string
}

/**
 * Parses data from an Arrow table, and stores it in a row-major format
 * (which is more useful for our frontend display code than Arrow's columnar format).
 */
export class Quiver {
  /**
   * Plain objects (objects without a prototype), arrays, Maps and Sets are always drafted by Immer.
   * Every other object must use the immerable symbol to mark itself as compatible with Immer.
   * When one of these objects is mutated within a producer, its prototype is preserved between copies.
   * Source: https://immerjs.github.io/immer/complex-objects/
   */
  [immerable] = true

  /** Column names (matrix of column names to support multi-level headers). */
  private _columns: ColumnNames

  /** Column names of the index columns (there can be multiple index columns). */
  private _indexNames: string[]

  /** Cell values of the index columns (there can be multiple index columns). */
  private _index: Index

  /** Cell values of the data columns. */
  private _data: Data

  /** Definition for DataFrame's fields. */
  private _fields: Record<string, Field<any>>

  /** Types for DataFrame's index and data. */
  private _types: Types

  /** [optional] Pandas Styler data. This will be defined if the user styled the dataframe. */
  private readonly _styler?: PandasStylerData

  /** Number of bytes in the Arrow IPC bytes. */
  private _num_bytes: number

  constructor(element: IArrow) {
    const { index, columns, data, types, fields, indexNames } =
      parseArrowIpcBytes(element.data)

    // Load styler data (if provided):
    const styler = element.styler
      ? parseStyler(element.styler as StylerProto)
      : undefined

    // The assignment is done below to avoid partially populating the instance
    // if an error is thrown.
    this._index = index
    this._columns = columns
    this._data = data
    this._types = types
    this._fields = fields
    this._styler = styler
    this._indexNames = indexNames
    this._num_bytes = element.data?.length ?? 0
  }

  /**
   * Returns the categorical options defined for a given data column.
   * Returns undefined if the column is not categorical.
   *
   * This function only works for non-index columns and expects the index at 0
   * for the first non-index data column.
   */
  public getCategoricalOptions(dataColumnIndex: number): string[] | undefined {
    const { dataColumns: numDataColumns } = this.dimensions

    if (dataColumnIndex < 0 || dataColumnIndex >= numDataColumns) {
      throw new Error(`Column index is out of range: ${dataColumnIndex}`)
    }

    if (!(this._fields[String(dataColumnIndex)].type instanceof Dictionary)) {
      // This is not a categorical column
      return undefined
    }

    const categoricalDict =
      this._data.getChildAt(dataColumnIndex)?.data[0]?.dictionary

    return notNullOrUndefined(categoricalDict)
      ? convertVectorToList(categoricalDict)
      : undefined
  }

  /** Cell values of the index columns (there can be multiple index columns). */
  public get index(): Index {
    return this._index
  }

  /** Column names of the index columns (there can be multiple index columns). */
  public get indexNames(): string[] {
    return this._indexNames
  }

  /** Column names of the data columns (there can be multiple data columns). */
  public get columns(): ColumnNames {
    return this._columns
  }

  /** Cell values of the data columns. */
  public get data(): Data {
    return this._data
  }

  /** Types for the index and data columns. */
  public get types(): Types {
    return this._types
  }

  /**
   * The CSS id given to the DataFrame from Pandas Styler (if it has one).
   *
   * If the DataFrame has a Styler, the  CSS id is `T_${StylerUUID}`. Otherwise,
   * it's undefined.
   *
   * This id is used by styled tables and styled dataframes to associate
   * the Styler CSS with the styled data.
   */
  public get cssId(): string | undefined {
    if (
      isNullOrUndefined(this._styler) ||
      isNullOrUndefined(this._styler.uuid)
    ) {
      return undefined
    }

    return `T_${this._styler.uuid}`
  }

  /** The DataFrame's CSS styles, if it has a Styler. */
  public get cssStyles(): string | undefined {
    return this._styler?.styles || undefined
  }

  /** The DataFrame's caption, if it's been set. */
  public get caption(): string | undefined {
    return this._styler?.caption || undefined
  }

  /** Dimensions of the DataFrame. */
  public get dimensions(): DataFrameDimensions {
    const indexColumns = this._index.length || this.types.index.length || 1
    const headerRows = this._columns.length || 1
    const dataRows = this._data.numRows || 0
    const dataColumns = this._data.numCols || this._columns?.[0]?.length || 0

    const rows = headerRows + dataRows
    const columns = indexColumns + dataColumns

    return {
      headerRows,
      indexColumns: indexColumns,
      dataRows,
      dataColumns,
      rows,
      columns,
    }
  }

  /**
   * A hash that identifies the underlying data.
   *
   * This hash is based on various descriptive information
   * but is not 100% guaranteed to be unique.
   */
  public get hash(): string {
    // Its important to calculate this at runtime
    // since some of the data can change when `add_rows` is
    // used.
    const valuesToHash = [
      this.dimensions.columns,
      this.dimensions.dataColumns,
      this.dimensions.dataRows,
      this.dimensions.headerColumns,
      this.dimensions.headerRows,
      this.dimensions.rows,
      this._num_bytes,
      this._columns,
    ]
    return hashString(valuesToHash.join("-"))
  }

  /** True if the DataFrame has no index, columns, and data. */
  public isEmpty(): boolean {
    return (
      this._index.length === 0 &&
      this._columns.length === 0 &&
      this._data.numRows === 0 &&
      this._data.numCols === 0
    )
  }

  /** Return a single cell in the table. */
  public getCell(rowIndex: number, columnIndex: number): DataFrameCell {
    const {
      headerRows,
      indexColumns: headerColumns,
      rows,
      columns,
    } = this.dimensions

    if (rowIndex < 0 || rowIndex >= rows) {
      throw new Error(`Row index is out of range: ${rowIndex}`)
    }
    if (columnIndex < 0 || columnIndex >= columns) {
      throw new Error(`Column index is out of range: ${columnIndex}`)
    }

    const isBlankCell = rowIndex < headerRows && columnIndex < headerColumns
    const isIndexCell = rowIndex >= headerRows && columnIndex < headerColumns
    const isColumnsCell = rowIndex < headerRows && columnIndex >= headerColumns

    if (isBlankCell) {
      // Blank cells include `blank`.
      const cssClass = ["blank"]
      if (columnIndex > 0) {
        cssClass.push(`level${rowIndex}`)
      }

      return {
        type: DataFrameCellType.BLANK,
        cssClass: cssClass.join(" "),
        content: "",
      }
    }

    if (isIndexCell) {
      const dataRowIndex = rowIndex - headerRows

      const cssId = this._styler?.uuid
        ? `${this.cssId}level${columnIndex}_row${dataRowIndex}`
        : undefined

      // Index label cells include:
      // - row_heading
      // - row<n> where n is the numeric position of the row
      // - level<k> where k is the level in a MultiIndex
      const cssClass = [
        `row_heading`,
        `level${columnIndex}`,
        `row${dataRowIndex}`,
      ].join(" ")

      const contentType = this._types.index[columnIndex]
      const content = this.getIndexValue(dataRowIndex, columnIndex)
      let field = this._fields[`__index_level_${String(columnIndex)}__`]
      if (field === undefined) {
        // If the index column has a name, we need to get it differently:
        field = this._fields[String(columns - headerColumns)]
      }
      return {
        type: DataFrameCellType.INDEX,
        cssId,
        cssClass,
        content,
        contentType,
        field,
      }
    }

    if (isColumnsCell) {
      const dataColumnIndex = columnIndex - headerColumns

      // Column label cells include:
      // - col_heading
      // - col<n> where n is the numeric position of the column
      // - level<k> where k is the level in a MultiIndex
      const cssClass = [
        `col_heading`,
        `level${rowIndex}`,
        `col${dataColumnIndex}`,
      ].join(" ")

      return {
        type: DataFrameCellType.COLUMNS,
        cssClass,
        content: this._columns[rowIndex][dataColumnIndex],
        // ArrowJS automatically converts "columns" cells to strings.
        // Keep ArrowJS structure for consistency.
        contentType: {
          pandas_type: IndexTypeName.UnicodeIndex,
          numpy_type: "object",
        },
      }
    }

    const dataRowIndex = rowIndex - headerRows
    const dataColumnIndex = columnIndex - headerColumns

    const cssId = this._styler?.uuid
      ? `${this.cssId}row${dataRowIndex}_col${dataColumnIndex}`
      : undefined

    // Data cells include `data`.
    const cssClass = [
      "data",
      `row${dataRowIndex}`,
      `col${dataColumnIndex}`,
    ].join(" ")

    const contentType = this._types.data[dataColumnIndex]
    const field = this._fields[String(dataColumnIndex)]
    const content = this.getDataValue(dataRowIndex, dataColumnIndex)
    const displayContent = this._styler?.displayValues
      ? (this._styler.displayValues.getCell(rowIndex, columnIndex)
          .content as string)
      : undefined

    return {
      type: DataFrameCellType.DATA,
      cssId,
      cssClass,
      content,
      contentType,
      displayContent,
      field,
    }
  }

  /** Get the raw value of an index cell. */
  public getIndexValue(rowIndex: number, columnIndex: number): any {
    const index = this._index[columnIndex]
    const value =
      index instanceof Vector ? index.get(rowIndex) : index[rowIndex]
    return value
  }

  /** Get the raw value of a data cell. */
  public getDataValue(rowIndex: number, columnIndex: number): any {
    return this._data.getChildAt(columnIndex)?.get(rowIndex)
  }

  /**
   * Add the contents of another table (data + indexes) to this table.
   * Extra columns will not be created.
   */
  public addRows(other: Quiver): Quiver {
    if (this._styler || other._styler) {
      throw new Error(`
Unsupported operation. \`add_rows()\` does not support Pandas Styler objects.

If you do not need the Styler's styles, try passing the \`.data\` attribute of
the Styler object instead to concatenate just the underlying dataframe.

For example:
\`\`\`
st.add_rows(my_styler.data)
\`\`\`
`)
    }

    // Don't do anything if the incoming DataFrame is empty.
    if (other.isEmpty()) {
      return produce(this, (draft: Quiver) => draft)
    }

    // We need to handle this separately, as columns need to be reassigned.
    // We don't concatenate columns in the general case.
    if (this.isEmpty()) {
      return produce(other, (draft: Quiver) => draft)
    }

    const {
      index: newIndex,
      data: newData,
      types: newTypes,
    } = concat(
      this._types,
      this._index,
      this._data,
      other._types,
      other._index,
      other._data
    )

    // If we get here, then we had no concatenation errors.
    return produce(this, (draft: Quiver) => {
      draft._index = newIndex
      draft._data = newData
      draft._types = newTypes
    })
  }
}

/** Parse styler information from proto. */
function parseStyler(styler: StylerProto): PandasStylerData {
  return {
    uuid: styler.uuid,
    caption: styler.caption,
    styles: styler.styles,

    // Recursively create a new Quiver instance for Styler's display values.
    // This values will be used for rendering the DataFrame, while the original values
    // will be used for sorting, etc.
    displayValues: new Quiver({ data: styler.displayValues }),
  }
}<|MERGE_RESOLUTION|>--- conflicted
+++ resolved
@@ -21,14 +21,11 @@
 import { immerable, produce } from "immer"
 
 import { IArrow, Styler as StylerProto } from "@streamlit/lib/src/proto"
-<<<<<<< HEAD
 import {
+  hashString,
   isNullOrUndefined,
   notNullOrUndefined,
 } from "@streamlit/lib/src/util/utils"
-=======
-import { hashString, isNullOrUndefined } from "@streamlit/lib/src/util/utils"
->>>>>>> 69b831d2
 
 import { concat } from "./arrowConcatUtils"
 import {
@@ -304,7 +301,7 @@
       this.dimensions.columns,
       this.dimensions.dataColumns,
       this.dimensions.dataRows,
-      this.dimensions.headerColumns,
+      this.dimensions.indexColumns,
       this.dimensions.headerRows,
       this.dimensions.rows,
       this._num_bytes,
