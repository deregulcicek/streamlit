--- conflicted
+++ resolved
@@ -95,17 +95,10 @@
 
 // Function used to truncate toast messages that are longer than three lines.
 export function shortenMessage(fullMessage: string): string {
-<<<<<<< HEAD
-  const characterLimit = 104
-
-  if (fullMessage.length > characterLimit) {
-    let message = fullMessage.replace(/^(.{104}[^\s]*).*/, "$1")
-=======
   const characterLimit = 109
 
   if (fullMessage.length > characterLimit) {
     let message = fullMessage.replace(/^(.{109}[^\s]*).*/, "$1")
->>>>>>> cd097df7
 
     if (message.length > characterLimit) {
       message = message
