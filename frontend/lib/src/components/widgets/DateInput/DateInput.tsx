/**
 * Copyright (c) Streamlit Inc. (2018-2022) Snowflake Inc. (2022-2024)
 *
 * Licensed under the Apache License, Version 2.0 (the "License");
 * you may not use this file except in compliance with the License.
 * You may obtain a copy of the License at
 *
 *     http://www.apache.org/licenses/LICENSE-2.0
 *
 * Unless required by applicable law or agreed to in writing, software
 * distributed under the License is distributed on an "AS IS" BASIS,
 * WITHOUT WARRANTIES OR CONDITIONS OF ANY KIND, either express or implied.
 * See the License for the specific language governing permissions and
 * limitations under the License.
 */

import React, { memo, ReactElement, useCallback, useState } from "react"

import moment from "moment"
import { useTheme } from "@emotion/react"
import { DENSITY, Datepicker as UIDatePicker } from "baseui/datepicker"
import { PLACEMENT } from "baseui/popover"

import { DateInput as DateInputProto } from "@streamlit/lib/src/proto"
import { WidgetStateManager } from "@streamlit/lib/src/WidgetStateManager"
import {
  useBasicWidgetState,
  ValueWithSource,
} from "@streamlit/lib/src/useBasicWidgetState"
import {
  StyledWidgetLabelHelp,
  WidgetLabel,
} from "@streamlit/lib/src/components/widgets/BaseWidget"
import TooltipIcon from "@streamlit/lib/src/components/shared/TooltipIcon"
import { Placement } from "@streamlit/lib/src/components/shared/Tooltip"
import { labelVisibilityProtoValueToEnum } from "@streamlit/lib/src/util/utils"

export interface Props {
  disabled: boolean
  element: DateInputProto
  widgetMgr: WidgetStateManager
  width: number
  fragmentId?: string
}

// Date format for communication (protobuf) support
const DATE_FORMAT = "YYYY/MM/DD"

/** Convert an array of strings to an array of dates. */
function stringsToDates(strings: string[]): Date[] {
  return strings.map(val => new Date(val))
}

/** Convert an array of dates to an array of strings. */
function datesToStrings(dates: Date[]): string[] {
  if (!dates) {
    return []
  }
  return dates.map((value: Date) => moment(value as Date).format(DATE_FORMAT))
}

function DateInput({
  disabled,
  element,
  widgetMgr,
  width,
  fragmentId,
}: Props): ReactElement {
  /**
   * An array with start and end date specified by the user via the UI. If the user
   * didn't touch this widget's UI, the default value is used. End date is optional.
   */
  const [value, setValueWithSource] = useBasicWidgetState<
    Date[],
    DateInputProto
  >({
    getStateFromWidgetMgr,
    getDefaultStateFromProto,
    getCurrStateFromProto,
    updateWidgetMgrState,
    element,
    widgetMgr,
    fragmentId,
  })

  const [isEmpty, setIsEmpty] = useState(false)

  const theme = useTheme()
  const { colors, fontSizes, lineHeights, spacing } = theme

  const style = { width }
  const minDate = moment(element.min, DATE_FORMAT).toDate()
  const maxDate = getMaxDate(element)
  const clearable = element.default.length === 0 && !disabled

  // We need to extract the mask and format (date-fns notation) from the provided format string
  // The user configured date format is based on the momentJS notation and is only allowed to contain
  // one of YYYY/MM/DD, DD/MM/YYYY, or MM/DD/YYYY" and can also use a period (.) or hyphen (-) as separators.

  // We need to convert the provided format into a mask supported by the Baseweb datepicker
  // Thereby, we need to replace all letters with 9s which refers to any number.
  const dateMask = element.format.replaceAll(/[a-zA-Z]/g, "9")
  // The Baseweb datepicker supports the date-fns notation for date formatting which is
  // slightly different from the momentJS notation. Therefore, we need to
  // convert the provided format into the date-fns notation:
  const dateFormat = element.format.replaceAll("Y", "y").replaceAll("D", "d")

  const handleChange = useCallback(
    ({
      date,
    }: {
      date: Date | (Date | null | undefined)[] | null | undefined
    }): void => {
      if (date === null || date === undefined) {
        setValueWithSource({ value: [], fromUi: true })
        setIsEmpty(true)
        return
      }

      const newValue: Date[] = []
      if (Array.isArray(date)) {
        date.forEach((dt: Date | null | undefined) => {
          if (dt) {
            newValue.push(dt)
          }
        })
      } else {
        newValue.push(date)
      }

      setValueWithSource({ value: newValue, fromUi: true })
      setIsEmpty(!newValue)
    },
    [setValueWithSource]
  )

  const handleClose = useCallback((): void => {
    if (!isEmpty) return

    const newValue = stringsToDates(element.default)
    setValueWithSource({ value: newValue, fromUi: true })
    setIsEmpty(!newValue)
  }, [isEmpty, element, setValueWithSource])

  return (
    <div className="stDateInput" data-testid="stDateInput" style={style}>
      <WidgetLabel
        label={element.label}
        disabled={disabled}
        labelVisibility={labelVisibilityProtoValueToEnum(
          element.labelVisibility?.value
        )}
      >
        {element.help && (
          <StyledWidgetLabelHelp>
            <TooltipIcon
              content={element.help}
              placement={Placement.TOP_RIGHT}
            />
          </StyledWidgetLabelHelp>
        )}
      </WidgetLabel>
      <UIDatePicker
        density={DENSITY.high}
        formatString={dateFormat}
        mask={element.isRange ? `${dateMask} – ${dateMask}` : dateMask}
        placeholder={
          element.isRange
            ? `${element.format} – ${element.format}`
            : element.format
        }
        disabled={disabled}
        onChange={handleChange}
        onClose={handleClose}
        overrides={{
          Popover: {
            props: {
              placement: PLACEMENT.bottomLeft,
              overrides: {
                Body: {
                  style: {
                    border: `${theme.sizes.borderWidth} solid ${colors.borderColor}`,
                  },
                },
              },
            },
          },
          CalendarContainer: {
            style: {
              fontSize: fontSizes.sm,
              paddingRight: theme.spacing.sm,
              paddingLeft: theme.spacing.sm,
              paddingBottom: theme.spacing.sm,
              paddingTop: theme.spacing.sm,
            },
          },
          Week: {
            style: {
              fontSize: fontSizes.sm,
            },
          },
          Day: {
            style: ({
              // Due to a bug in BaseWeb, where the range selection defaults to mono300 and can't be changed, we need to override the background colors for all these shared props:
              // $pseudoHighlighted: Styles the range selection when you click an initial date, and hover over the end one, but NOT click it.
              // $pseudoSelected: Styles when a range was selected, click outide, and click the calendar again.
              // $selected: Styles the background below the red circle from the start and end dates.
              // $isHovered: Styles the background below the end date when hovered.
              $pseudoHighlighted,
              $pseudoSelected,
              $selected,
              $isHovered,
            }) => ({
              fontSize: fontSizes.sm,
              lineHeight: lineHeights.base,

              "::before": {
                backgroundColor:
                  $selected ||
                  $pseudoSelected ||
                  $pseudoHighlighted ||
                  $isHovered
                    ? `${colors.secondaryBg} !important`
                    : colors.transparent,
              },

              "::after": {
                borderColor: colors.transparent,
              },
            }),
          },
          PrevButton: {
            style: () => ({
              // Align icon to the center of the button.
              display: "flex",
              alignItems: "center",
              justifyContent: "center",
              // Remove primary-color click effect.
              ":active": {
                backgroundColor: colors.transparent,
              },
              ":focus": {
                backgroundColor: colors.transparent,
                outline: 0,
              },
            }),
          },
          NextButton: {
            style: {
              // Align icon to the center of the button.
              display: "flex",
              alignItems: "center",
              justifyContent: "center",
              // Remove primary-color click effect.
              ":active": {
                backgroundColor: colors.transparent,
              },
              ":focus": {
                backgroundColor: colors.transparent,
                outline: 0,
              },
            },
<<<<<<< HEAD
          },
          Input: {
            props: {
              // The default maskChar ` ` causes empty dates to display as ` / / `
              // Clearing the maskChar so empty dates will not display
              maskChar: null,

              overrides: {
                Root: {
                  style: {
                    // Baseweb requires long-hand props, short-hand leads to weird bugs & warnings.
                    borderLeftWidth: theme.sizes.borderWidth,
                    borderRightWidth: theme.sizes.borderWidth,
                    borderTopWidth: theme.sizes.borderWidth,
                    borderBottomWidth: theme.sizes.borderWidth,
                  },
                },
                ClearIcon: {
                  props: {
                    overrides: {
                      Svg: {
                        style: {
                          color: theme.colors.darkGray,
                          // Since the close icon is an SVG, and we can't control its viewbox nor its attributes,
                          // Let's use a scale transform effect to make it bigger.
                          // The width property only enlarges its bounding box, so it's easier to click.
                          transform: "scale(1.41)",
                          width: theme.spacing.twoXL,
                          marginRight: "-8px",
                          ":hover": {
                            fill: theme.colors.bodyText,
=======
            Input: {
              props: {
                // The default maskChar ` ` causes empty dates to display as ` / / `
                // Clearing the maskChar so empty dates will not display
                maskChar: null,

                overrides: {
                  Root: {
                    style: {
                      // Baseweb requires long-hand props, short-hand leads to weird bugs & warnings.
                      borderLeftWidth: theme.sizes.borderWidth,
                      borderRightWidth: theme.sizes.borderWidth,
                      borderTopWidth: theme.sizes.borderWidth,
                      borderBottomWidth: theme.sizes.borderWidth,
                      paddingRight: theme.spacing.twoXS,
                    },
                  },
                  ClearIcon: {
                    props: {
                      overrides: {
                        Svg: {
                          style: {
                            color: theme.colors.darkGray,
                            // setting this width and height makes the clear-icon align with dropdown arrows of other input fields
                            padding: theme.spacing.threeXS,
                            height: theme.sizes.clearIconSize,
                            width: theme.sizes.clearIconSize,
                            ":hover": {
                              fill: theme.colors.bodyText,
                            },
>>>>>>> 9bada26d
                          },
                        },
                      },
                    },
                  },
                },
                Input: {
                  style: {
                    // Baseweb requires long-hand props, short-hand leads to weird bugs & warnings.
                    paddingRight: spacing.sm,
                    paddingLeft: spacing.sm,
                    paddingBottom: spacing.sm,
                    paddingTop: spacing.sm,
                    lineHeight: lineHeights.inputWidget,
                  },
                  props: {
                    "data-testid": "stDateInputField",
                  },
                },
              },
            },
          },
        }}
        value={value}
        minDate={minDate}
        maxDate={maxDate}
        range={element.isRange}
        clearable={clearable}
      />
    </div>
  )
}

function getStateFromWidgetMgr(
  widgetMgr: WidgetStateManager,
  element: DateInputProto
): Date[] {
  // If WidgetStateManager knew a value for this widget, initialize to that.
  // Otherwise, use the default value from the widget protobuf.
  const storedValue = widgetMgr.getStringArrayValue(element)
  const stringArray =
    storedValue !== undefined ? storedValue : element.default || []

  return stringsToDates(stringArray)
}

function getDefaultStateFromProto(element: DateInputProto): Date[] {
  return stringsToDates(element.default) ?? []
}

function getCurrStateFromProto(element: DateInputProto): Date[] {
  return stringsToDates(element.value) ?? []
}

function updateWidgetMgrState(
  element: DateInputProto,
  widgetMgr: WidgetStateManager,
  vws: ValueWithSource<Date[]>,
  fragmentId?: string
): void {
  widgetMgr.setStringArrayValue(
    element,
    datesToStrings(vws.value),
    { fromUi: vws.fromUi },
    fragmentId
  )
}

function getMaxDate(element: DateInputProto): Date | undefined {
  const maxDate = element.max

  return maxDate && maxDate.length > 0
    ? moment(maxDate, DATE_FORMAT).toDate()
    : undefined
}

export default memo(DateInput)<|MERGE_RESOLUTION|>--- conflicted
+++ resolved
@@ -14,7 +14,13 @@
  * limitations under the License.
  */
 
-import React, { memo, ReactElement, useCallback, useState } from "react"
+import React, {
+  memo,
+  ReactElement,
+  useCallback,
+  useMemo,
+  useState,
+} from "react"
 
 import moment from "moment"
 import { useTheme } from "@emotion/react"
@@ -99,11 +105,20 @@
 
   // We need to convert the provided format into a mask supported by the Baseweb datepicker
   // Thereby, we need to replace all letters with 9s which refers to any number.
-  const dateMask = element.format.replaceAll(/[a-zA-Z]/g, "9")
+  // (Using useMemo to avoid recomputing every time for now reason)
+  const dateMask = useMemo(
+    () => element.format.replaceAll(/[a-zA-Z]/g, "9"),
+    [element.format]
+  )
+
   // The Baseweb datepicker supports the date-fns notation for date formatting which is
   // slightly different from the momentJS notation. Therefore, we need to
   // convert the provided format into the date-fns notation:
-  const dateFormat = element.format.replaceAll("Y", "y").replaceAll("D", "d")
+  // (Using useMemo to avoid recomputing every time for now reason)
+  const dateFormat = useMemo(
+    () => element.format.replaceAll("Y", "y").replaceAll("D", "d"),
+    [element.format]
+  )
 
   const handleChange = useCallback(
     ({
@@ -260,7 +275,6 @@
                 outline: 0,
               },
             },
-<<<<<<< HEAD
           },
           Input: {
             props: {
@@ -276,6 +290,7 @@
                     borderRightWidth: theme.sizes.borderWidth,
                     borderTopWidth: theme.sizes.borderWidth,
                     borderBottomWidth: theme.sizes.borderWidth,
+                    paddingRight: theme.spacing.twoXS,
                   },
                 },
                 ClearIcon: {
@@ -284,46 +299,12 @@
                       Svg: {
                         style: {
                           color: theme.colors.darkGray,
-                          // Since the close icon is an SVG, and we can't control its viewbox nor its attributes,
-                          // Let's use a scale transform effect to make it bigger.
-                          // The width property only enlarges its bounding box, so it's easier to click.
-                          transform: "scale(1.41)",
-                          width: theme.spacing.twoXL,
-                          marginRight: "-8px",
+                          // setting this width and height makes the clear-icon align with dropdown arrows of other input fields
+                          padding: theme.spacing.threeXS,
+                          height: theme.sizes.clearIconSize,
+                          width: theme.sizes.clearIconSize,
                           ":hover": {
                             fill: theme.colors.bodyText,
-=======
-            Input: {
-              props: {
-                // The default maskChar ` ` causes empty dates to display as ` / / `
-                // Clearing the maskChar so empty dates will not display
-                maskChar: null,
-
-                overrides: {
-                  Root: {
-                    style: {
-                      // Baseweb requires long-hand props, short-hand leads to weird bugs & warnings.
-                      borderLeftWidth: theme.sizes.borderWidth,
-                      borderRightWidth: theme.sizes.borderWidth,
-                      borderTopWidth: theme.sizes.borderWidth,
-                      borderBottomWidth: theme.sizes.borderWidth,
-                      paddingRight: theme.spacing.twoXS,
-                    },
-                  },
-                  ClearIcon: {
-                    props: {
-                      overrides: {
-                        Svg: {
-                          style: {
-                            color: theme.colors.darkGray,
-                            // setting this width and height makes the clear-icon align with dropdown arrows of other input fields
-                            padding: theme.spacing.threeXS,
-                            height: theme.sizes.clearIconSize,
-                            width: theme.sizes.clearIconSize,
-                            ":hover": {
-                              fill: theme.colors.bodyText,
-                            },
->>>>>>> 9bada26d
                           },
                         },
                       },
