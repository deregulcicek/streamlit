/**
 * Copyright (c) Streamlit Inc. (2018-2022) Snowflake Inc. (2022-2024)
 *
 * Licensed under the Apache License, Version 2.0 (the "License");
 * you may not use this file except in compliance with the License.
 * You may obtain a copy of the License at
 *
 *     http://www.apache.org/licenses/LICENSE-2.0
 *
 * Unless required by applicable law or agreed to in writing, software
 * distributed under the License is distributed on an "AS IS" BASIS,
 * WITHOUT WARRANTIES OR CONDITIONS OF ANY KIND, either express or implied.
 * See the License for the specific language governing permissions and
 * limitations under the License.
 */

import React, {
  FC,
  memo,
  useCallback,
  useEffect,
  useRef,
  useState,
} from "react"

import { Textarea as UITextArea } from "baseui/textarea"
import { useTheme } from "@emotion/react"
import uniqueId from "lodash/uniqueId"

import { TextArea as TextAreaProto } from "@streamlit/lib/src/proto"
import { WidgetStateManager } from "@streamlit/lib/src/WidgetStateManager"
import useUpdateUiValue from "@streamlit/lib/src/hooks/useUpdateUiValue"
import useSubmitFormViaEnterKey from "@streamlit/lib/src/hooks/useSubmitFormViaEnterKey"
import useOnInputChange from "@streamlit/lib/src/hooks/useOnInputChange"
import InputInstructions from "@streamlit/lib/src/components/shared/InputInstructions/InputInstructions"
import {
  StyledWidgetLabelHelp,
  WidgetLabel,
} from "@streamlit/lib/src/components/widgets/BaseWidget"
import TooltipIcon from "@streamlit/lib/src/components/shared/TooltipIcon"
import { Placement } from "@streamlit/lib/src/components/shared/Tooltip"
import {
  isInForm,
  labelVisibilityProtoValueToEnum,
} from "@streamlit/lib/src/util/utils"
import { EmotionTheme } from "@streamlit/lib/src/theme"
import {
  useBasicWidgetState,
  ValueWithSource,
} from "@streamlit/lib/src/hooks/useBasicWidgetState"

export interface Props {
  disabled: boolean
  element: TextAreaProto
  widgetMgr: WidgetStateManager
  width: number
  fragmentId?: string
}

type TextAreaValue = string | null

const getStateFromWidgetMgr = (
  widgetMgr: WidgetStateManager,
  element: TextAreaProto
): TextAreaValue | undefined => {
  return widgetMgr.getStringValue(element) ?? element.default ?? null
}

const getDefaultStateFromProto = (element: TextAreaProto): TextAreaValue => {
  return element.default ?? null
}

const getCurrStateFromProto = (element: TextAreaProto): TextAreaValue => {
  return element.value ?? null
}

const updateWidgetMgrState = (
  element: TextAreaProto,
  widgetMgr: WidgetStateManager,
  valueWithSource: ValueWithSource<TextAreaValue>,
  fragmentId?: string
): void => {
  widgetMgr.setStringValue(
    element,
    valueWithSource.value,
    { fromUi: valueWithSource.fromUi },
    fragmentId
  )
}

const TextArea: FC<Props> = ({
  disabled,
  element,
  widgetMgr,
  fragmentId,
  width,
}) => {
  const id = useRef(uniqueId("text_area_")).current

  /**
   * True if the user-specified state.value has not yet been synced to the WidgetStateManager.
   */
  const [dirty, setDirty] = useState(false)
  /**
   * Whether the area is currently focused.
   */
  const [focused, setFocused] = useState(false)

  /**
   * The value specified by the user via the UI. If the user didn't touch this
   * widget's UI, the default value is used.
   */
  const [uiValue, setUiValue] = useState<string | null>(
    getStateFromWidgetMgr(widgetMgr, element) ?? null
  )

  const onFormCleared = useCallback(() => {
    setUiValue(element.default ?? null)
    setDirty(true)
  }, [element])

  const [value, setValueWithSource] = useBasicWidgetState<
    TextAreaValue,
    TextAreaProto
  >({
    getStateFromWidgetMgr,
    getDefaultStateFromProto,
    getCurrStateFromProto,
    updateWidgetMgrState,
    element,
    widgetMgr,
    fragmentId,
    onFormCleared,
  })

<<<<<<< HEAD
  useEffect(() => {
    // the UI did not sync its value
    if (dirty) {
      return
    }
    // If the incoming value changes, update the UI value (e.g. set via state)
    if (value !== uiValue) {
      setUiValue(value)
    }
  }, [value, uiValue, dirty])

  const theme: EmotionTheme = useTheme()

  const commitWidgetValue = useCallback(
    ({ fromUi }: Source): void => {
      setValueWithSource({ value: uiValue, fromUi })
      setDirty(false)
    },
    [uiValue, setValueWithSource]
  )
=======
  useUpdateUiValue(value, uiValue, setUiValue, dirty)

  const theme: EmotionTheme = useTheme()

  const commitWidgetValue = useCallback((): void => {
    setDirty(false)
    setValueWithSource({ value: uiValue, fromUi: true })
  }, [uiValue, setValueWithSource])
>>>>>>> 8cb5af07

  const onBlur = useCallback(() => {
    if (dirty) {
      commitWidgetValue()
    }
    setFocused(false)
  }, [dirty, commitWidgetValue])

  const onFocus = useCallback(() => {
    setFocused(true)
  }, [])

<<<<<<< HEAD
  const onChange = useCallback(
    (e: React.ChangeEvent<HTMLTextAreaElement>): void => {
      const { value } = e.target
      const { maxChars } = element

      if (maxChars !== 0 && value.length > maxChars) {
        return
      }

      // mark it dirty but don't update its value in the WidgetMgr
      // This means that individual keypresses won't trigger a script re-run.
      setUiValue(value)
      setDirty(true)
    },
    [element]
  )

  const isEnterKeyPressed = (
    event: React.KeyboardEvent<HTMLTextAreaElement>
  ): boolean => {
    const { keyCode, key } = event

    // Using keyCode as well due to some different behaviors on Windows
    // https://bugs.chromium.org/p/chromium/issues/detail?id=79407
    return (
      (key === "Enter" || keyCode === 13 || keyCode === 10) &&
      // Do not send the sentence being composed when Enter is typed into the IME.
      !(event.nativeEvent?.isComposing === true)
    )
  }

  const onKeyDown = useCallback(
    (e: React.KeyboardEvent<HTMLTextAreaElement>): void => {
      const { metaKey, ctrlKey } = e
      const { formId } = element
      const allowFormEnterToSubmit = widgetMgr.allowFormEnterToSubmit(formId)

      if (isEnterKeyPressed(e) && (ctrlKey || metaKey) && dirty) {
        e.preventDefault()
=======
  const onChange = useOnInputChange({
    formId: element.formId,
    maxChars: element.maxChars,
    setDirty,
    setUiValue,
    setValueWithSource,
  })
>>>>>>> 8cb5af07

  const onKeyDown = useSubmitFormViaEnterKey(
    element.formId,
    commitWidgetValue,
    dirty,
    widgetMgr,
    fragmentId,
    true
  )

  const style = { width }
  const { height, placeholder, formId } = element

  // Show "Please enter" instructions if in a form & allowed, or not in form and state is dirty.
  const allowEnterToSubmit = isInForm({ formId })
    ? widgetMgr.allowFormEnterToSubmit(formId)
    : dirty

  // Hide input instructions for small widget sizes.
  const shouldShowInstructions =
    focused && width > theme.breakpoints.hideWidgetDetails

  return (
    <div className="stTextArea" data-testid="stTextArea" style={style}>
      <WidgetLabel
        label={element.label}
        disabled={disabled}
        labelVisibility={labelVisibilityProtoValueToEnum(
          element.labelVisibility?.value
        )}
        htmlFor={id}
      >
        {element.help && (
          <StyledWidgetLabelHelp>
            <TooltipIcon
              content={element.help}
              placement={Placement.TOP_RIGHT}
            />
          </StyledWidgetLabelHelp>
        )}
      </WidgetLabel>
      <UITextArea
        value={uiValue ?? ""}
        placeholder={placeholder}
        onBlur={onBlur}
        onFocus={onFocus}
        onChange={onChange}
        onKeyDown={onKeyDown}
        aria-label={element.label}
        disabled={disabled}
        id={id}
        overrides={{
          Input: {
            style: {
              lineHeight: theme.lineHeights.inputWidget,

              // The default height of the text area is calculated to perfectly fit 3 lines of text.
              height: height ? `${height}px` : "",
              minHeight: theme.sizes.largestElementHeight,
              resize: "vertical",
              "::placeholder": {
                opacity: "0.7",
              },
              // Baseweb requires long-hand props, short-hand leads to weird bugs & warnings.
              paddingRight: theme.spacing.lg,
              paddingLeft: theme.spacing.lg,
              paddingBottom: theme.spacing.lg,
              paddingTop: theme.spacing.lg,
            },
          },
          Root: {
            props: {
              "data-testid": "stTextAreaRootElement",
            },
            style: {
              // Baseweb requires long-hand props, short-hand leads to weird bugs & warnings.
              borderLeftWidth: theme.sizes.borderWidth,
              borderRightWidth: theme.sizes.borderWidth,
              borderTopWidth: theme.sizes.borderWidth,
              borderBottomWidth: theme.sizes.borderWidth,
            },
          },
        }}
      />
      {shouldShowInstructions && (
        <InputInstructions
          dirty={dirty}
          value={uiValue ?? ""}
          maxLength={element.maxChars}
          type={"multiline"}
          inForm={isInForm({ formId })}
          allowEnterToSubmit={allowEnterToSubmit}
        />
      )}
    </div>
  )
}

export default memo(TextArea)<|MERGE_RESOLUTION|>--- conflicted
+++ resolved
@@ -14,14 +14,7 @@
  * limitations under the License.
  */
 
-import React, {
-  FC,
-  memo,
-  useCallback,
-  useEffect,
-  useRef,
-  useState,
-} from "react"
+import React, { FC, memo, useCallback, useRef, useState } from "react"
 
 import { Textarea as UITextArea } from "baseui/textarea"
 import { useTheme } from "@emotion/react"
@@ -133,28 +126,6 @@
     onFormCleared,
   })
 
-<<<<<<< HEAD
-  useEffect(() => {
-    // the UI did not sync its value
-    if (dirty) {
-      return
-    }
-    // If the incoming value changes, update the UI value (e.g. set via state)
-    if (value !== uiValue) {
-      setUiValue(value)
-    }
-  }, [value, uiValue, dirty])
-
-  const theme: EmotionTheme = useTheme()
-
-  const commitWidgetValue = useCallback(
-    ({ fromUi }: Source): void => {
-      setValueWithSource({ value: uiValue, fromUi })
-      setDirty(false)
-    },
-    [uiValue, setValueWithSource]
-  )
-=======
   useUpdateUiValue(value, uiValue, setUiValue, dirty)
 
   const theme: EmotionTheme = useTheme()
@@ -163,7 +134,6 @@
     setDirty(false)
     setValueWithSource({ value: uiValue, fromUi: true })
   }, [uiValue, setValueWithSource])
->>>>>>> 8cb5af07
 
   const onBlur = useCallback(() => {
     if (dirty) {
@@ -176,47 +146,6 @@
     setFocused(true)
   }, [])
 
-<<<<<<< HEAD
-  const onChange = useCallback(
-    (e: React.ChangeEvent<HTMLTextAreaElement>): void => {
-      const { value } = e.target
-      const { maxChars } = element
-
-      if (maxChars !== 0 && value.length > maxChars) {
-        return
-      }
-
-      // mark it dirty but don't update its value in the WidgetMgr
-      // This means that individual keypresses won't trigger a script re-run.
-      setUiValue(value)
-      setDirty(true)
-    },
-    [element]
-  )
-
-  const isEnterKeyPressed = (
-    event: React.KeyboardEvent<HTMLTextAreaElement>
-  ): boolean => {
-    const { keyCode, key } = event
-
-    // Using keyCode as well due to some different behaviors on Windows
-    // https://bugs.chromium.org/p/chromium/issues/detail?id=79407
-    return (
-      (key === "Enter" || keyCode === 13 || keyCode === 10) &&
-      // Do not send the sentence being composed when Enter is typed into the IME.
-      !(event.nativeEvent?.isComposing === true)
-    )
-  }
-
-  const onKeyDown = useCallback(
-    (e: React.KeyboardEvent<HTMLTextAreaElement>): void => {
-      const { metaKey, ctrlKey } = e
-      const { formId } = element
-      const allowFormEnterToSubmit = widgetMgr.allowFormEnterToSubmit(formId)
-
-      if (isEnterKeyPressed(e) && (ctrlKey || metaKey) && dirty) {
-        e.preventDefault()
-=======
   const onChange = useOnInputChange({
     formId: element.formId,
     maxChars: element.maxChars,
@@ -224,7 +153,6 @@
     setUiValue,
     setValueWithSource,
   })
->>>>>>> 8cb5af07
 
   const onKeyDown = useSubmitFormViaEnterKey(
     element.formId,
