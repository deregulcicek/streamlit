/**
 * Copyright (c) Streamlit Inc. (2018-2022) Snowflake Inc. (2022-2025)
 *
 * Licensed under the Apache License, Version 2.0 (the "License");
 * you may not use this file except in compliance with the License.
 * You may obtain a copy of the License at
 *
 *     http://www.apache.org/licenses/LICENSE-2.0
 *
 * Unless required by applicable law or agreed to in writing, software
 * distributed under the License is distributed on an "AS IS" BASIS,
 * WITHOUT WARRANTIES OR CONDITIONS OF ANY KIND, either express or implied.
 * See the License for the specific language governing permissions and
 * limitations under the License.
 */
import styled from "@emotion/styled"
import { Theme } from "@emotion/react"

import { hasLightBackgroundColor } from "@streamlit/lib/src/theme"

const chatBorderRadius = (theme: Theme): string => theme.radii.xxxl

export interface StyledChatInputContainerProps {
  width: number
}

export const StyledChatInputContainer =
  styled.div<StyledChatInputContainerProps>(({ theme, width }) => {
    return {
<<<<<<< HEAD
      border: `${theme.sizes.borderWidth} solid`,
      borderColor: theme.colors.transparent,
      borderRadius: chatBorderRadius(theme),
=======
      borderRadius: theme.radii.chatInput,
>>>>>>> f6b05099
      display: "flex",
      backgroundColor:
        theme.colors.widgetBackgroundColor ?? theme.colors.secondaryBg,
      width: `${width}px`,
      overflow: "hidden",

      ":focus-within": {
        borderColor: theme.colors.primary,
      },

      "&.dropzone": {
        borderColor: theme.colors.primary,
        borderRadius: theme.radii.full,
        height: theme.sizes.emptyDropdownHeight,
      },
    }
  })

export const StyledChatInput = styled.div(({}) => {
  return {
    position: "relative",
    flexGrow: 1,
<<<<<<< HEAD
=======
    borderRadius: theme.radii.chatInput,
>>>>>>> f6b05099
    display: "flex",
    alignItems: "center",
  }
})

interface StyledSendIconButtonProps {
  disabled: boolean
  extended: boolean
}

export const StyledSendIconButton = styled.button<StyledSendIconButtonProps>(
  ({ theme, disabled, extended }) => {
    const lightTheme = hasLightBackgroundColor(theme)
    const [cleanIconColor, dirtyIconColor] = lightTheme
      ? [theme.colors.gray60, theme.colors.gray80]
      : [theme.colors.gray80, theme.colors.gray40]
    return {
      border: "none",
      backgroundColor: theme.colors.transparent,
<<<<<<< HEAD
      borderTopRightRadius: extended ? "0" : chatBorderRadius(theme),
      borderTopLeftRadius: extended ? theme.radii.default : "0",
      borderBottomRightRadius: chatBorderRadius(theme),
=======
      borderTopRightRadius: extended ? "0" : theme.radii.chatInput,
      borderTopLeftRadius: extended ? theme.radii.default : "0",
      borderBottomRightRadius: theme.radii.chatInput,
>>>>>>> f6b05099
      display: "inline-flex",
      alignItems: "center",
      justifyContent: "center",
      lineHeight: theme.lineHeights.none,
      margin: theme.spacing.none,
      padding: theme.spacing.sm,
      color: disabled ? cleanIconColor : dirtyIconColor,
      pointerEvents: "auto",
      "&:focus": {
        outline: "none",
      },
      ":focus": {
        outline: "none",
      },
      "&:focus-visible": {
        backgroundColor: lightTheme
          ? theme.colors.gray10
          : theme.colors.gray90,
      },
      "&:hover": {
        color: theme.colors.primary,
      },
      "&:disabled, &:disabled:hover, &:disabled:active": {
        backgroundColor: theme.colors.transparent,
        borderColor: theme.colors.transparent,
        color: theme.colors.gray,
      },
    }
  }
)

export const StyledSendIconButtonContainer = styled.div({
  display: "flex",
  alignItems: "flex-end",
  height: "100%",
  position: "absolute",
  right: 0,
  pointerEvents: "none",
})

export const StyledInputInstructionsContainer = styled.div(({ theme }) => ({
  position: "absolute",
  bottom: "0px",
  // Calculate the right padding to account for the send icon (iconSizes.xl + 2 * spacing.sm)
  // and some additional margin between the icon and the text (spacing.sm).
  right: `calc(${theme.iconSizes.xl} + 2 * ${theme.spacing.sm} + ${theme.spacing.sm})`,
}))

export interface StyledFileUploadDropzoneProps {
  showDropzone: boolean
}

export const StyledFileUploadDropzone =
  styled.div<StyledFileUploadDropzoneProps>(({ theme, showDropzone }) => {
    return showDropzone
      ? {
          height: "100%",
          width: "100%",
          display: "flex",
          alignItems: "center",
          justifyContent: "center",
          margin: "auto",
          color: theme.colors.primary,
        }
      : {}
  })

export interface StyledVerticalDividerProps {
  color?: string
}

export const StyledVerticalDivider = styled.div<StyledVerticalDividerProps>(
  ({ theme, color }) => {
    return {
      height: theme.spacing.xl,
      width: theme.sizes.borderWidth,
      marginLeft: `-${theme.spacing.twoXS}`,
      marginRight: theme.spacing.twoXS,
      backgroundColor: color ?? theme.colors.fadedText20,
    }
  }
)<|MERGE_RESOLUTION|>--- conflicted
+++ resolved
@@ -18,8 +18,6 @@
 
 import { hasLightBackgroundColor } from "@streamlit/lib/src/theme"
 
-const chatBorderRadius = (theme: Theme): string => theme.radii.xxxl
-
 export interface StyledChatInputContainerProps {
   width: number
 }
@@ -27,13 +25,9 @@
 export const StyledChatInputContainer =
   styled.div<StyledChatInputContainerProps>(({ theme, width }) => {
     return {
-<<<<<<< HEAD
       border: `${theme.sizes.borderWidth} solid`,
       borderColor: theme.colors.transparent,
-      borderRadius: chatBorderRadius(theme),
-=======
       borderRadius: theme.radii.chatInput,
->>>>>>> f6b05099
       display: "flex",
       backgroundColor:
         theme.colors.widgetBackgroundColor ?? theme.colors.secondaryBg,
@@ -56,10 +50,6 @@
   return {
     position: "relative",
     flexGrow: 1,
-<<<<<<< HEAD
-=======
-    borderRadius: theme.radii.chatInput,
->>>>>>> f6b05099
     display: "flex",
     alignItems: "center",
   }
@@ -79,15 +69,9 @@
     return {
       border: "none",
       backgroundColor: theme.colors.transparent,
-<<<<<<< HEAD
-      borderTopRightRadius: extended ? "0" : chatBorderRadius(theme),
-      borderTopLeftRadius: extended ? theme.radii.default : "0",
-      borderBottomRightRadius: chatBorderRadius(theme),
-=======
       borderTopRightRadius: extended ? "0" : theme.radii.chatInput,
       borderTopLeftRadius: extended ? theme.radii.default : "0",
       borderBottomRightRadius: theme.radii.chatInput,
->>>>>>> f6b05099
       display: "inline-flex",
       alignItems: "center",
       justifyContent: "center",
