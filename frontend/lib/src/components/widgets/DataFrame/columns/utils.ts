--- conflicted
+++ resolved
@@ -426,7 +426,6 @@
 }
 
 /**
-<<<<<<< HEAD
  * Converts an array to a string representation suitable for copying.
  *
  * @param array - The array to convert.
@@ -444,7 +443,9 @@
       typeof x === "string" && x.includes(",") ? x.replace(/,/g, " ") : x
     )
   )
-=======
+}
+
+/**
  * Determines the default mantissa to use for the given number.
  *
  * @param value - The number to determine the mantissa for.
@@ -459,7 +460,6 @@
   const expStr = value.toExponential()
   const parts = expStr.split("e")
   return Math.abs(parseInt(parts[1], 10))
->>>>>>> a19d2d41
 }
 
 /**
