/**
 * Copyright (c) Streamlit Inc. (2018-2022) Snowflake Inc. (2022-2024)
 *
 * Licensed under the Apache License, Version 2.0 (the "License");
 * you may not use this file except in compliance with the License.
 * You may obtain a copy of the License at
 *
 *     http://www.apache.org/licenses/LICENSE-2.0
 *
 * Unless required by applicable law or agreed to in writing, software
 * distributed under the License is distributed on an "AS IS" BASIS,
 * WITHOUT WARRANTIES OR CONDITIONS OF ANY KIND, either express or implied.
 * See the License for the specific language governing permissions and
 * limitations under the License.
 */

import {
  BaseGridCell,
  Theme as GlideTheme,
  GridCell,
  GridCellKind,
  GridColumn,
  LoadingCell,
  TextCell,
} from "@glideapps/glide-data-grid"
import merge from "lodash/merge"
import toString from "lodash/toString"
import moment, { Moment } from "moment"
import "moment-duration-format"
import "moment-timezone"
import numbro from "numbro"
import { sprintf } from "sprintf-js"

<<<<<<< HEAD
import { Type as ArrowType } from "@streamlit/lib/src/dataframes/Quiver"
import { formatPeriod } from "@streamlit/lib/src/dataframes/arrowUtils"
import { EmotionTheme } from "@streamlit/lib/src/theme"
import {
=======
import {
  Type as ArrowType,
  Quiver,
} from "@streamlit/lib/src/dataframes/Quiver"
import { EmotionTheme } from "@streamlit/lib/src/theme"
import {
>>>>>>> e98dc5b2
  isNullOrUndefined,
  notNullOrUndefined,
} from "@streamlit/lib/src/util/utils"

/**
 * Interface used for defining the properties (configuration options) of a column.
 * These options can also be used to overwrite from user-defined column config.
 */
export interface BaseColumnProps {
  // The id of the column:
  readonly id: string
  // The name of the column from the original data:
  readonly name: string
  // The display title of the column:
  readonly title: string
  // The index number of the column:
  readonly indexNumber: number
  // The arrow data type of the column:
  readonly arrowType: ArrowType
  // If `True`, the column can be edited:
  readonly isEditable: boolean
  // If `True`, the column is hidden (will not be shown):
  readonly isHidden: boolean
  // If `True`, the column is a table index:
  readonly isIndex: boolean
  // If `True`, the column is a stretched:
  readonly isStretched: boolean
  // If `True`, a value is required before the cell or row can be submitted:
  readonly isRequired?: boolean
  // The initial width of the column:
  readonly width?: number
  // A help text that is displayed on hovering the column header.
  readonly help?: string
  // Configuration options related to the column type:
  readonly columnTypeOptions?: Record<string, any>
  // The content alignment of the column:
  readonly contentAlignment?: "left" | "center" | "right"
  // The default value of the column used when adding a new row:
  readonly defaultValue?: string | number | boolean
  // Theme overrides for this column:
  readonly themeOverride?: Partial<GlideTheme>
  // A custom icon to be displayed in the column header:
  readonly icon?: string
  // The group that this column belongs to.
  readonly group?: string
}

/**
 * The interface that is implemented by any column type.
 */
export interface BaseColumn extends BaseColumnProps {
  readonly kind: string
  // Defines the sort mode that should be used for this column type:
  // default: Sorts by interpreting all values as strings.
  // smart: Detects if value is a number or a string and sorts accordingly.
  // raw: Sorts based on the actual type of the cell data value.
  readonly sortMode: "default" | "raw" | "smart"
  // Validate the input data for compatibility with the column type:
  // Either returns a boolean indicating if the data is valid or not, or
  // returns the corrected value.
  validateInput?(data?: any): boolean | any
  // Get a cell with the provided data for the column type:
  getCell(data?: any, validate?: boolean): GridCell
  // Get the raw value of the given cell:
  getCellValue(cell: GridCell): any | null
}

/**
 * A type that describes the function signature used to create a column based on
 * some column properties.
 */
export type ColumnCreator = {
  (props: BaseColumnProps, theme: EmotionTheme): BaseColumn
  readonly isEditableType: boolean
}

// See pydantic for inspiration: https://pydantic-docs.helpmanual.io/usage/types/#booleans
const BOOLEAN_TRUE_VALUES = ["true", "t", "yes", "y", "on", "1"]
const BOOLEAN_FALSE_VALUES = ["false", "f", "no", "n", "off", "0"]

/**
 * Interface used for indicating if a cell contains an error.
 */
interface ErrorCell extends TextCell {
  readonly isError: true
}

/**
 * Returns a cell with an error message.
 *
 * @param errorMsg: A short error message to use as display value.
 * @param errorDetails: The full error message to show when the user
 *                     clicks on a cell.
 *
 * @return a read-only GridCell object that can be used by glide-data-grid.
 */
export function getErrorCell(errorMsg: string, errorDetails = ""): ErrorCell {
  errorMsg = `⚠️ ${errorMsg}`
  return {
    kind: GridCellKind.Text,
    readonly: true,
    allowOverlay: true,
    data: errorMsg + (errorDetails ? `\n\n${errorDetails}\n` : ""),
    displayData: errorMsg,
    isError: true,
  } as ErrorCell
}

/**
 * Returns `true` if the given cell contains an error.
 * This can happen if the value type is not compatible with
 * the given value type.
 */
export function isErrorCell(cell: GridCell): cell is ErrorCell {
  return cell.hasOwnProperty("isError") && (cell as ErrorCell).isError
}

interface CellWithTooltip extends BaseGridCell {
  readonly tooltip: string
}

/**
 * Returns `true` if the given cell has a tooltip
 */
export function hasTooltip(cell: BaseGridCell): cell is CellWithTooltip {
  return (
    cell.hasOwnProperty("tooltip") && (cell as CellWithTooltip).tooltip !== ""
  )
}
/**
 * Interface used for indicating if a cell contains no value.
 */
interface MissingValueCell extends BaseGridCell {
  readonly isMissingValue: true
}

/**
 * Returns `true` if the given cell contains no value (-> missing value).
 * For example, a number cell that contains null is interpreted as a missing value.
 */
export function isMissingValueCell(
  cell: BaseGridCell
): cell is MissingValueCell {
  return (
    cell.hasOwnProperty("isMissingValue") &&
    (cell as MissingValueCell).isMissingValue
  )
}

/**
 * Returns an empty cell.
 */
export function getEmptyCell(missingCell = false): LoadingCell {
  if (missingCell) {
    return {
      kind: GridCellKind.Loading,
      allowOverlay: false,
      isMissingValue: true,
    } as LoadingCell
  }

  return {
    kind: GridCellKind.Loading,
    allowOverlay: false,
  } as LoadingCell
}

/**
 * Returns an empty text cell.
 *
 * @param readonly: If true, returns a read-only version of the cell.
 * @param faded: If true, returns a faded version of the cell.
 *
 * @return a GridCell object that can be used by glide-data-grid.
 */
export function getTextCell(readonly: boolean, faded: boolean): TextCell {
  const style = faded ? "faded" : "normal"
  return {
    kind: GridCellKind.Text,
    data: "",
    displayData: "",
    allowOverlay: true,
    readonly,
    style,
  } as TextCell
}

/**
 * Converts from our BaseColumn format to the glide-data-grid compatible GridColumn.
 */
export function toGlideColumn(column: BaseColumn): GridColumn {
  return {
    id: column.id,
    title: column.title,
    hasMenu: false,
    themeOverride: column.themeOverride,
    icon: column.icon,
    group: column.group,
    ...(column.isStretched && {
      grow: column.isIndex ? 1 : 3,
    }),
    ...(column.width && {
      width: column.width,
    }),
  } as GridColumn
}

/**
 * Merges the default column parameters with the user-defined column parameters.
 *
 * @param defaultParams - The default column parameters.
 * @param userParams - The user-defined column parameters.
 *
 * @returns The merged column parameters.
 */
export function mergeColumnParameters(
  defaultParams: Record<string, any> | undefined | null,
  userParams: Record<string, any> | undefined | null
): Record<string, any> {
  if (isNullOrUndefined(defaultParams)) {
    return userParams || {}
  }

  if (isNullOrUndefined(userParams)) {
    return defaultParams || {}
  }

  return merge(defaultParams, userParams)
}

/**
 * Converts the given value of unknown type to an array without
 * the risks of any exceptions.
 *
 * @param data - The value to convert to an array.
 *
 * @returns The converted array or an empty array if the value cannot be interpreted as an array.
 */
export function toSafeArray(data: any): any[] {
  if (isNullOrUndefined(data)) {
    return []
  }

  if (typeof data === "number" || typeof data === "boolean") {
    // Single number or boolean
    return [data]
  }

  if (typeof data === "string") {
    if (data === "") {
      // Empty string
      return []
    }

    // Try to parse string to an array
    if (data.trim().startsWith("[") && data.trim().endsWith("]")) {
      // Support for JSON arrays: ["foo", 1, null, "test"]
      try {
        return JSON.parse(data)
      } catch (error) {
        return [data]
      }
    } else {
      // Support for comma-separated values: "foo,1,,test"
      return data.split(",")
    }
  }

  try {
    const parsedData = JSON.parse(
      JSON.stringify(data, (_key, value) =>
        typeof value === "bigint" ? Number(value) : value
      )
    )
    if (!Array.isArray(parsedData)) {
      return [toSafeString(parsedData)]
    }

    return parsedData.map((value: any) =>
      ["string", "number", "boolean", "null"].includes(typeof value)
        ? value
        : toSafeString(value)
    )
  } catch (error) {
    return [toSafeString(data)]
  }
}

/**
 * Converts the given value of unknown type to a string without
 * the risks of any exceptions.
 *
 * @param data - The value to convert to a string.
 *
 * @return The converted string or a string showing the type of the object as fallback.
 */
export function toSafeString(data: any): string {
  try {
    try {
      return toString(data)
    } catch (error) {
      return JSON.stringify(data, (_key, value) =>
        typeof value === "bigint" ? Number(value) : value
      )
    }
  } catch (error) {
    // This is most likely an object that cannot be converted to a string
    // console.log converts this to `[object Object]` which we are doing here as well:
    return `[${typeof data}]`
  }
}

/**
 * Converts the given value of unknown type to a boolean without
 * the risks of any exceptions.
 *
 * @param value - The value to convert to a boolean.
 *
 * @return The converted boolean, null if the value is empty or undefined if the
 *         value cannot be interpreted as a boolean.
 */
export function toSafeBoolean(value: any): boolean | null | undefined {
  if (isNullOrUndefined(value)) {
    return null
  }

  if (typeof value === "boolean") {
    return value
  }

  const cleanedValue = toSafeString(value).toLowerCase().trim()
  if (cleanedValue === "") {
    return null
  } else if (BOOLEAN_TRUE_VALUES.includes(cleanedValue)) {
    return true
  } else if (BOOLEAN_FALSE_VALUES.includes(cleanedValue)) {
    return false
  }
  // The value cannot be interpreted as boolean
  return undefined
}

/**
 * Converts the given value of unknown type to a number without
 * the risks of any exceptions.
 *
 * @param value - The value to convert to a number.
 *
 * @returns The converted number or null if the value is empty or undefined or NaN if the
 *          value cannot be interpreted as a number.
 */
export function toSafeNumber(value: any): number | null {
  // TODO(lukasmasuch): Should this return null as replacement for NaN?

  if (isNullOrUndefined(value)) {
    return null
  }

  if (Array.isArray(value)) {
    return NaN
  }

  if (typeof value === "string") {
    if (value.trim().length === 0) {
      // Empty string should return null
      return null
    }

    try {
      // Try to convert string to number via numbro:
      // https://numbrojs.com/old-format.html#unformat
      const unformattedValue = numbro.unformat(value.trim())
      if (notNullOrUndefined(unformattedValue)) {
        return unformattedValue
      }
    } catch (error) {
      // Do nothing here
    }
  } else if (value instanceof Int32Array) {
    // int values need to be extracted this way:
    // eslint-disable-next-line prefer-destructuring
    return Number(value[0])
  }

  return Number(value)
}

/**
 * Formats the given number to a string based on a provided format or the default format.
 *
 * @param value - The number to format.
 * @param format - The format to use. If not provided, the default format is used.
 * @param maxPrecision - The maximum number of decimals to show. This is only used by the default format.
 *                     If not provided, the default is 4 decimals and trailing zeros are hidden.
 *
 * @returns The formatted number as a string.
 */
export function formatNumber(
  value: number,
  format?: string | undefined,
  maxPrecision?: number | undefined
): string {
  if (Number.isNaN(value) || !Number.isFinite(value)) {
    return ""
  }

  if (isNullOrUndefined(format) || format === "") {
    if (maxPrecision === 0) {
      // Numbro is unable to format the number with 0 decimals.
      value = Math.round(value)
    }
    return numbro(value).format(
      notNullOrUndefined(maxPrecision)
        ? `0,0.${"0".repeat(maxPrecision)}`
        : `0,0.[0000]` // If no precision is given, use 4 decimals and hide trailing zeros
    )
  }

  if (format === "percent") {
    return new Intl.NumberFormat(undefined, {
      style: "percent",
      minimumFractionDigits: 2,
      maximumFractionDigits: 2,
    }).format(value)
  } else if (["compact", "scientific", "engineering"].includes(format)) {
    return new Intl.NumberFormat(undefined, {
      notation: format as any,
    }).format(value)
  } else if (format === "duration[ns]") {
    return moment.duration(value / (1000 * 1000), "milliseconds").humanize()
  } else if (format.startsWith("period[")) {
    const match = format.match(/period\[(.*)]/)
    if (match === null) {
      return String(value)
    }
    const [, freq] = match

    return formatPeriod(value, freq as any)
  }

  return sprintf(format, value)
}

/**
 * Formats the given date to a string with the given format.
 *
 * @param momentDate The moment date to format.
 * @param format The format to use.
 *   If the format is `locale` the date will be formatted according to the user's locale.
 *   If the format is `relative` the date will be formatted as a relative time (e.g. "2 hours ago").
 *   Otherwise, it is interpreted as momentJS format string: https://momentjs.com/docs/#/displaying/format/
 * @returns The formatted date as a string.
 */
export function formatMoment(momentDate: Moment, format: string): string {
  if (format === "locale") {
    return new Intl.DateTimeFormat(undefined, {
      dateStyle: "medium",
      timeStyle: "medium",
    }).format(momentDate.toDate())
  } else if (format === "distance") {
    return momentDate.fromNow()
  } else if (format === "relative") {
    return momentDate.calendar()
  }
  return momentDate.format(format)
}

/**
 * Converts the given value of unknown type to a date without
 * the risks of any exceptions.
 *
 * Note: Unix timestamps are only supported in seconds.
 *
 * @param value - The value to convert to a date.
 *
 * @returns The converted date or null if the value cannot be interpreted as a date.
 */
export function toSafeDate(value: any): Date | null | undefined {
  if (isNullOrUndefined(value)) {
    return null
  }

  // Return the value as-is if it is already a date
  if (value instanceof Date) {
    if (!isNaN(value.getTime())) {
      return value
    }
    return undefined
  }

  if (typeof value === "string" && value.trim().length === 0) {
    // Empty string should return null
    return null
  }

  try {
    const parsedTimestamp = Number(value)
    if (!isNaN(parsedTimestamp)) {
      // Unix timestamps can be have different units.
      // As default, we handle the unit as second, but
      // if it larger than a certain threshold, we assume
      // a different unit. This is not 100% accurate, but
      // should be good enough since it is unlikely that
      // users are actually referring to years >= 5138.
      let timestampInSeconds = parsedTimestamp
      if (parsedTimestamp >= 10 ** 18) {
        // Assume that the timestamp is in nanoseconds
        // and adjust to seconds
        timestampInSeconds = parsedTimestamp / 1000 ** 3
      } else if (parsedTimestamp >= 10 ** 15) {
        // Assume that the timestamp is in microseconds
        // and adjust to seconds
        timestampInSeconds = parsedTimestamp / 1000 ** 2
      } else if (parsedTimestamp >= 10 ** 12) {
        // Assume that the timestamp is in milliseconds
        // and adjust to seconds
        timestampInSeconds = parsedTimestamp / 1000
      }

      // Parse it as a unix timestamp in seconds
      const parsedMomentDate = moment.unix(timestampInSeconds).utc()
      if (parsedMomentDate.isValid()) {
        return parsedMomentDate.toDate()
      }
    }

    if (typeof value === "string") {
      // Try to parse string via momentJS:
      const parsedMomentDate = moment.utc(value)
      if (parsedMomentDate.isValid()) {
        return parsedMomentDate.toDate()
      }
      // The pasted value was not a valid date string
      // Try to interpret value as time string instead (HH:mm:ss)
      const parsedMomentTime = moment.utc(value, [
        moment.HTML5_FMT.TIME_MS, // HH:mm:ss.SSS
        moment.HTML5_FMT.TIME_SECONDS, // HH:mm:ss
        moment.HTML5_FMT.TIME, // HH:mm
      ])
      if (parsedMomentTime.isValid()) {
        return parsedMomentTime.toDate()
      }
    }
  } catch (error) {
    return undefined
  }

  // Unable to interpret this value as a date:
  return undefined
}

/**
 * Count the number of decimals in a number.
 *
 * @param {number} value - The number to count the decimals for.
 *
 * @returns {number} The number of decimals.
 */
export function countDecimals(value: number): number {
  if (value % 1 === 0) {
    return 0
  }

  let numberStr = value.toString()

  if (numberStr.indexOf("e") !== -1) {
    // Handle scientific notation
    numberStr = value.toLocaleString("fullwide", {
      useGrouping: false,
      maximumFractionDigits: 20,
    })
  }

  if (numberStr.indexOf(".") === -1) {
    // Fallback to 0 decimals, this can happen with
    // extremely large or small numbers
    return 0
  }

  return numberStr.split(".")[1].length
}

/**
 * Truncates a number to a specified number of decimal places without rounding.
 *
 * @param {number} value - The number to be truncated.
 * @param {number} decimals - The number of decimal places to preserve after truncation.
 *
 * @returns {number} The truncated number.
 *
 * @example
 * truncateDecimals(3.14159265, 2); // returns 3.14
 * truncateDecimals(123.456, 0); // returns 123
 */
export function truncateDecimals(value: number, decimals: number): number {
  return decimals === 0
    ? Math.trunc(value)
    : Math.trunc(value * 10 ** decimals) / 10 ** decimals
}

const LINE_BREAK_REGEX = new RegExp(/(\r\n|\n|\r)/gm)

/**
 * Removes all line breaks from the given text.
 * @param text - The text to remove line breaks from.
 * @returns The text without line breaks.
 */
export function removeLineBreaks(text: string): string {
  if (text.indexOf("\n") !== -1) {
    return text.replace(LINE_BREAK_REGEX, " ")
  }
  return text
}

/**
 * Determines the correct value to display in a link cell based on the `href` and `regexPattern` parameters.
 *
 * @param href - The raw url value.
 * @param displayTextRegex - The regex pattern which will be applied to the `href`. If no match is found, then we return the `href`.
 * @returns - The string value to be displayed in the cell.
 *
 * * @example
 * const regex = new RegExp("https:\/\/(.*?)\.streamlit\.app")
 * const regex2 = new RegExp("https:\/\/roadmap\.(.*?)\.app")
 * getLinkDisplayValueFromRegex(regex, "https://roadmap.streamlit.app"); // returns "roadmap"
 * getLinkDisplayValueFromRegex(regex, "https://roadmap.streamlit.app"); // returns "streamlit"
 */
export function getLinkDisplayValueFromRegex(
  displayTextRegex: RegExp,
  href?: string | null
): string {
  if (isNullOrUndefined(href)) {
    return ""
  }

  try {
    // apply the regex pattern to display the value
    const patternMatch = href.match(displayTextRegex)
    if (patternMatch && patternMatch[1] !== undefined) {
      // return the first matching group
      // Since this might be a URI encoded value, we decode it.
      return decodeURI(patternMatch[1])
    }

    // if the regex doesn't find a match with the url, just use the url as display value
    return href
  } catch (error) {
    // if there was any error return the href
    return href
  }
}<|MERGE_RESOLUTION|>--- conflicted
+++ resolved
@@ -31,19 +31,10 @@
 import numbro from "numbro"
 import { sprintf } from "sprintf-js"
 
-<<<<<<< HEAD
 import { Type as ArrowType } from "@streamlit/lib/src/dataframes/Quiver"
 import { formatPeriod } from "@streamlit/lib/src/dataframes/arrowUtils"
 import { EmotionTheme } from "@streamlit/lib/src/theme"
 import {
-=======
-import {
-  Type as ArrowType,
-  Quiver,
-} from "@streamlit/lib/src/dataframes/Quiver"
-import { EmotionTheme } from "@streamlit/lib/src/theme"
-import {
->>>>>>> e98dc5b2
   isNullOrUndefined,
   notNullOrUndefined,
 } from "@streamlit/lib/src/util/utils"
