/**
 * Copyright (c) Streamlit Inc. (2018-2022) Snowflake Inc. (2022-2024)
 *
 * Licensed under the Apache License, Version 2.0 (the "License");
 * you may not use this file except in compliance with the License.
 * You may obtain a copy of the License at
 *
 *     http://www.apache.org/licenses/LICENSE-2.0
 *
 * Unless required by applicable law or agreed to in writing, software
 * distributed under the License is distributed on an "AS IS" BASIS,
 * WITHOUT WARRANTIES OR CONDITIONS OF ANY KIND, either express or implied.
 * See the License for the specific language governing permissions and
 * limitations under the License.
 */

import { GridCell, GridCellKind, TextCell } from "@glideapps/glide-data-grid"

import {
  isNullOrUndefined,
  notNullOrUndefined,
} from "@streamlit/lib/src/util/utils"

import {
  BaseColumn,
  BaseColumnProps,
  getErrorCell,
  removeLineBreaks,
  toSafeString,
} from "./utils"

export interface TextColumnParams {
  // The maximum number of characters the user can enter into the text input.
  readonly max_chars?: number
  // Regular expression that the input's value must match for the value to pass
  readonly validate?: string
}

/**
 * A column that supports rendering & editing of text values.
 */
function TextColumn(props: BaseColumnProps): BaseColumn {
  const parameters = (props.columnTypeOptions as TextColumnParams) || {}

  let validateRegex: RegExp | string | undefined = undefined

  if (parameters.validate) {
    // Prepare the validation regex:
    try {
      // u flag allows unicode characters
      // s flag allows . to match newlines
      validateRegex = new RegExp(parameters.validate, "us")
    } catch (error) {
      // Put error message in validateRegex so we can display it in the cell
      validateRegex = `Invalid validate regex: ${parameters.validate}.\nError: ${error}`
    }
  }

  const cellTemplate = {
    kind: GridCellKind.Text,
    data: "",
    displayData: "",
    allowOverlay: true,
    contentAlignment: props.contentAlignment,
    readonly: !props.isEditable,
<<<<<<< HEAD
=======
    // The text in pinned columns should be faded.
>>>>>>> 15ed288d
    style: props.isPinned ? "faded" : "normal",
  } as TextCell

  const validateInput = (data?: any): boolean | string => {
    if (isNullOrUndefined(data)) {
      if (props.isRequired) {
        return false
      }
      return true
    }

    let cellData = toSafeString(data)
    // A flag to indicate whether the value has been auto-corrected.
    // This is used to decide if we should return the corrected value or true.
    // But we still run all other validations on the corrected value below.
    let corrected = false

    if (parameters.max_chars && cellData.length > parameters.max_chars) {
      cellData = cellData.slice(0, parameters.max_chars)
      corrected = true
    }

    if (
      validateRegex instanceof RegExp &&
      validateRegex.test(cellData) === false
    ) {
      return false
    }

    return corrected ? cellData : true
  }

  return {
    ...props,
    kind: "text",
    sortMode: "default",
    validateInput,
    getCell(data?: any, validate?: boolean): GridCell {
      if (typeof validateRegex === "string") {
        // The regex is invalid, we return an error to indicate this
        // to the developer:
        return getErrorCell(toSafeString(data), validateRegex)
      }

      if (validate) {
        const validationResult = validateInput(data)
        if (validationResult === false) {
          // The input is invalid, we return an error cell which will
          // prevent this cell to be inserted into the table.
          // This cell should never be actually displayed to the user.
          // It's mostly used internally to prevent invalid input to be
          // inserted into the table.
          return getErrorCell(toSafeString(data), "Invalid input.")
        } else if (typeof validationResult === "string") {
          // Apply corrections:
          data = validationResult
        }
      }

      try {
        const cellData = notNullOrUndefined(data) ? toSafeString(data) : null
        const displayData = notNullOrUndefined(cellData)
          ? removeLineBreaks(cellData) // Remove line breaks to show all content in the cell
          : ""
        return {
          ...cellTemplate,
          isMissingValue: isNullOrUndefined(cellData),
          data: cellData,
          displayData,
        } as TextCell
      } catch (error) {
        // This should never happen, but if it does, we want to show an error
        return getErrorCell(
          "Incompatible value",
          `The value cannot be interpreted as string. Error: ${error}`
        )
      }
    },
    getCellValue(cell: TextCell): string | null {
      return cell.data === undefined ? null : cell.data
    },
  }
}

TextColumn.isEditableType = true

export default TextColumn<|MERGE_RESOLUTION|>--- conflicted
+++ resolved
@@ -63,10 +63,7 @@
     allowOverlay: true,
     contentAlignment: props.contentAlignment,
     readonly: !props.isEditable,
-<<<<<<< HEAD
-=======
     // The text in pinned columns should be faded.
->>>>>>> 15ed288d
     style: props.isPinned ? "faded" : "normal",
   } as TextCell
 
