--- conflicted
+++ resolved
@@ -41,11 +41,7 @@
     allowOverlay: false, // no overlay possible
     contentAlign: props.contentAlignment,
     readonly: !props.isEditable,
-<<<<<<< HEAD
-    style: props.isPinned ? "faded" : "normal",
-=======
     style: "normal",
->>>>>>> 15ed288d
   } as BooleanCell
 
   return {
