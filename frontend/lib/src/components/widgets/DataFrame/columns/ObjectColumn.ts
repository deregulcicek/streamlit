/**
 * Copyright (c) Streamlit Inc. (2018-2022) Snowflake Inc. (2022-2024)
 *
 * Licensed under the Apache License, Version 2.0 (the "License");
 * you may not use this file except in compliance with the License.
 * You may obtain a copy of the License at
 *
 *     http://www.apache.org/licenses/LICENSE-2.0
 *
 * Unless required by applicable law or agreed to in writing, software
 * distributed under the License is distributed on an "AS IS" BASIS,
 * WITHOUT WARRANTIES OR CONDITIONS OF ANY KIND, either express or implied.
 * See the License for the specific language governing permissions and
 * limitations under the License.
 */

import { GridCell, GridCellKind, TextCell } from "@glideapps/glide-data-grid"

import {
  isNullOrUndefined,
  notNullOrUndefined,
} from "@streamlit/lib/src/util/utils"

import {
  BaseColumn,
  BaseColumnProps,
  getErrorCell,
  removeLineBreaks,
  toSafeString,
} from "./utils"

/**
 * A column type for read-only cells used as a fallback
 * for data types that are currently not supported for editing.
 */
function ObjectColumn(props: BaseColumnProps): BaseColumn {
  const cellTemplate = {
    kind: GridCellKind.Text,
    data: "",
    displayData: "",
    allowOverlay: true,
    contentAlignment: props.contentAlignment,
    readonly: true,
<<<<<<< HEAD
=======
    // The text in pinned columns should be faded.
>>>>>>> 15ed288d
    style: props.isPinned ? "faded" : "normal",
  } as TextCell
  return {
    ...props,
    kind: "object",
    sortMode: "default",
    isEditable: false, // Object columns are read-only.
    getCell(data?: any): GridCell {
      try {
        const cellData = notNullOrUndefined(data) ? toSafeString(data) : null
        const displayData = notNullOrUndefined(cellData)
          ? removeLineBreaks(cellData) // Remove line breaks to show all content in the cell
          : ""
        return {
          ...cellTemplate,
          data: cellData,
          displayData,
          isMissingValue: isNullOrUndefined(data),
        } as TextCell
      } catch (error) {
        return getErrorCell(
          toSafeString(data),
          `The value cannot be interpreted as a string. Error: ${error}`
        )
      }
    },
    getCellValue(cell: TextCell): string | null {
      return cell.data === undefined ? null : cell.data
    },
  }
}

ObjectColumn.isEditableType = false

export default ObjectColumn<|MERGE_RESOLUTION|>--- conflicted
+++ resolved
@@ -41,10 +41,7 @@
     allowOverlay: true,
     contentAlignment: props.contentAlignment,
     readonly: true,
-<<<<<<< HEAD
-=======
     // The text in pinned columns should be faded.
->>>>>>> 15ed288d
     style: props.isPinned ? "faded" : "normal",
   } as TextCell
   return {
