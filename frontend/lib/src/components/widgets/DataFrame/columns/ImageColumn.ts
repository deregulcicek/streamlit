--- conflicted
+++ resolved
@@ -34,11 +34,7 @@
     readonly: true,
     allowOverlay: true,
     contentAlign: props.contentAlignment || "center",
-<<<<<<< HEAD
-    style: props.isPinned ? "faded" : "normal",
-=======
     style: "normal",
->>>>>>> 15ed288d
   } as ImageCell
 
   return {
