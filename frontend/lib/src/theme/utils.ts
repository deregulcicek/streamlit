--- conflicted
+++ resolved
@@ -161,7 +161,6 @@
   baseThemeConfig = baseTheme
 ): EmotionTheme => {
   const { colors, genericFonts } = baseThemeConfig.emotion
-<<<<<<< HEAD
   const {
     font,
     fontSizes,
@@ -169,10 +168,6 @@
     showBorderAroundInputs,
     ...customColors
   } = themeInput
-=======
-  const { font, fontSizes, roundness, ...customColors } = themeInput
-
->>>>>>> c4e6ca72
   const parsedFont = fontEnumToString(font)
 
   const parsedColors = Object.entries(customColors).reduce(
@@ -216,7 +211,6 @@
 
   const conditionalOverrides: any = {}
 
-<<<<<<< HEAD
   conditionalOverrides.colors = createEmotionColors(newGenericColors)
 
   if (notNullOrUndefined(borderColor)) {
@@ -236,24 +230,11 @@
       conditionalOverrides.colors.borderColor
   }
 
-=======
->>>>>>> c4e6ca72
   if (notNullOrUndefined(roundness)) {
     conditionalOverrides.radii = {
       ...baseThemeConfig.emotion.radii,
     }
 
-<<<<<<< HEAD
-    // Normalize the roundness to be between 0 and 1.5rem base radii.
-    // Also enforces that roundness is 0-1. Bigger values are capped at 1.
-    // Smaller values are capped at 0.
-    const baseRadii = Math.max(0, Math.min(roundness, 1)) * 1.5
-    conditionalOverrides.radii.default = addRemUnit(baseRadii)
-    // Adapt all the other radii sizes based on the base radii:
-    conditionalOverrides.radii.md = addRemUnit(baseRadii * 0.5)
-    conditionalOverrides.radii.xl = addRemUnit(baseRadii * 1.5)
-    conditionalOverrides.radii.xxl = addRemUnit(baseRadii * 2)
-=======
     // Normalize the roundness to be between 0 and 1.6rem base radii.
     // 1.6rem is chosen based on having our base widgets fully rounded (at 1.25rem)
     // and some additional roundness for which other elements still look good.
@@ -276,7 +257,6 @@
     conditionalOverrides.radii.xxl = addRemUnit(
       roundToTwoDecimals(baseRadii * 2)
     )
->>>>>>> c4e6ca72
   }
 
   if (fontSizes) {
@@ -548,13 +528,10 @@
   return `${n}rem`
 }
 
-<<<<<<< HEAD
-=======
 function roundToTwoDecimals(n: number): number {
   return parseFloat(n.toFixed(2))
 }
 
->>>>>>> c4e6ca72
 export function blend(color: string, background: string | undefined): string {
   if (background === undefined) return color
   const [r, g, b, a] = parseToRgba(color)
