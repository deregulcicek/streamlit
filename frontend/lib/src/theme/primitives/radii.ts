--- conflicted
+++ resolved
@@ -27,9 +27,5 @@
   // Ensures that the element is fully rounded:
   full: "9999px",
   // The maximum radius for checkboxes to still be recognizable as a checkbox:
-<<<<<<< HEAD
-  maxCheckboxRadius: "0.35rem",
-=======
   maxCheckbox: "0.35rem",
->>>>>>> c4e6ca72
 }