--- conflicted
+++ resolved
@@ -56,12 +56,9 @@
   dropdownItemHeight: "2.5rem",
   maxDropdownHeight: "18.75rem",
   appDefaultBottomPadding: "3.5rem",
-<<<<<<< HEAD
   defaultMapHeight: "31.25rem",
   defaultChartHeight: "21.875rem",
   defaultChartWidth: "25rem",
-=======
   // The minimum width of the menu (used for the dataframe column menu)
   minMenuWidth: "8rem",
->>>>>>> 82ae5950
 }