FROM python:3.7.3-slim-stretch
ENV PYTHONUNBUFFERED 1

# Install make and git
RUN apt-get update && apt-get install -y --no-install-recommends \
    apt-utils apt-transport-https curl ca-certificates \
    build-essential locales protobuf-compiler \
    graphviz \
    && rm -rf /var/lib/apt/lists/*

# Install python dependencies
<<<<<<< HEAD
RUN pip install streamlit==0.41.0
=======
RUN pip install streamlit==0.42.0
>>>>>>> 0dd3bdc3

ENTRYPOINT ["streamlit", "run"]<|MERGE_RESOLUTION|>--- conflicted
+++ resolved
@@ -9,10 +9,6 @@
     && rm -rf /var/lib/apt/lists/*
 
 # Install python dependencies
-<<<<<<< HEAD
-RUN pip install streamlit==0.41.0
-=======
 RUN pip install streamlit==0.42.0
->>>>>>> 0dd3bdc3
 
 ENTRYPOINT ["streamlit", "run"]