name: Playwright E2E Tests - Changed Files

on:
  pull_request:
    types: [opened, synchronize, reopened]

# Avoid duplicate workflows on same branch
concurrency:
  group: ${{ github.workflow }}-${{ github.ref }}-playwright-changed-files
  cancel-in-progress: true

jobs:
  playwright-e2e-tests-changed-files:
    runs-on: ubuntu-latest-8-cores

    defaults:
      run:
        shell: bash

    steps:
      - name: Checkout Streamlit code
        uses: actions/checkout@v4
        with:
          ref: ${{ inputs.ref }}
          persist-credentials: false
          submodules: "recursive"
          fetch-depth: 2
      - name: Get changed files
        id: changed-files
        uses: tj-actions/changed-files@v45
        with:
          path: e2e_playwright
          # Exclude all files in custom_components folder as they require external dependencies
          files: |
            **/*_test.py
            !custom_components/**
      - name: Check changed files
        id: check_changed_files
        env:
          CHANGED_FILES: ${{ steps.changed-files.outputs.all_changed_files }}
          CHANGED_FILES_COUNT: ${{ steps.changed-files.outputs.all_changed_files_count }}
        run: |
          echo "Changed files count: ${CHANGED_FILES_COUNT}"
          echo "$CHANGED_FILES"
          if [[ "${CHANGED_FILES_COUNT}" -gt 5 || "${CHANGED_FILES_COUNT}" -lt 1 ]]; then
            # We limit the workflow to a max of 5 changed files, since otherwise it would
            # take too long and would not provide any benefit compared to the main playwright
            # workflow.
            echo "This workflow only supports between 1-5 changed files. Otherwise its skipping running the tests.";
            echo "run_tests=false" >> $GITHUB_OUTPUT
          else
            echo "run_tests=true" >> $GITHUB_OUTPUT
          fi
      - name: Use output
        run: |
          echo "The output value is: ${{ steps.check_changed_files.outputs.run_tests }}"
      - name: Set Python version vars
        uses: ./.github/actions/build_info
      - name: Set up Python ${{ env.PYTHON_MAX_VERSION }}
        uses: actions/setup-python@v5
        with:
          python-version: "${{ env.PYTHON_MAX_VERSION }}"
      - if: steps.check_changed_files.outputs.run_tests == 'true'
        name: Setup virtual env
        uses: ./.github/actions/make_init
      - if: steps.check_changed_files.outputs.run_tests == 'true'
        name: Install playwright
        run: python -m playwright install --with-deps
      - if: steps.check_changed_files.outputs.run_tests == 'true'
<<<<<<< HEAD
        name: Run make frontend
        run: make frontend
=======
        name: Run make frontend-build-with-profiler
        run: make frontend-build-with-profiler
>>>>>>> 39cb9f46
      - if: steps.check_changed_files.outputs.run_tests == 'true'
        name: Run changed playwright tests
        run: |
          cd e2e_playwright;
          rm -rf ./test-results;
          pytest ${{ steps.changed-files.outputs.all_changed_files }} --browser webkit --browser chromium --browser firefox --video retain-on-failure --screenshot only-on-failure --full-page-screenshot --tracing retain-on-failure --output ./test-results/ --cov=streamlit --cov-report=html -n auto --durations=5 -r aR -v
      - name: Upload failed test results
        uses: actions/upload-artifact@v4
        if: always()
        with:
          name: playwright_test_results
          path: e2e_playwright/test-results
      - name: Upload performance results
        uses: actions/upload-artifact@v4
        if: always()
        with:
          name: playwright_performance_results
          path: e2e_playwright/performance-results

      - name: Upload coverage report
        uses: actions/upload-artifact@v4
        with:
          name: coverage_report_e2e
          path: e2e_playwright/htmlcov
          retention-days: 7<|MERGE_RESOLUTION|>--- conflicted
+++ resolved
@@ -67,13 +67,8 @@
         name: Install playwright
         run: python -m playwright install --with-deps
       - if: steps.check_changed_files.outputs.run_tests == 'true'
-<<<<<<< HEAD
-        name: Run make frontend
-        run: make frontend
-=======
         name: Run make frontend-build-with-profiler
         run: make frontend-build-with-profiler
->>>>>>> 39cb9f46
       - if: steps.check_changed_files.outputs.run_tests == 'true'
         name: Run changed playwright tests
         run: |
