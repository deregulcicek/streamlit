# Copyright (c) Streamlit Inc. (2018-2022) Snowflake Inc. (2022-2025)
#
# Licensed under the Apache License, Version 2.0 (the "License");
# you may not use this file except in compliance with the License.
# You may obtain a copy of the License at
#
#     http://www.apache.org/licenses/LICENSE-2.0
#
# Unless required by applicable law or agreed to in writing, software
# distributed under the License is distributed on an "AS IS" BASIS,
# WITHOUT WARRANTIES OR CONDITIONS OF ANY KIND, either express or implied.
# See the License for the specific language governing permissions and
# limitations under the License.


import pandas as pd

import streamlit as st

st.set_page_config(initial_sidebar_state="expanded", layout="wide")


st.header("Custom Themed :primary[App]")


def page1():
    pass


def page2():
    pass


st.navigation(
    [
        st.Page(page1, title="Page 1", icon=":material/home:"),
        st.Page(page2, title="Page 2", icon=":material/settings:"),
    ]
)


@st.dialog("My Dialog")
def my_dialog():
    st.write("Hello World")


col1, col2, col3 = st.columns(3)

with col1:
    if st.button("Open Dialog", use_container_width=True):
        my_dialog()
    st.segmented_control(
        "Segmented Control",
        options=["Option 1", "Option 2"],
        default="Option 1",
        label_visibility="collapsed",
    )
    st.button("Primary Button", type="primary")
    st.divider()
    st.code("# st.code\na = 1234")
    st.chat_input("Chat Input")
    st.multiselect(
        "Multiselect",
        options=["Option 1", "Option 2", "Option 3"],
        default=["Option 1"],
        label_visibility="collapsed",
    )
with col2:
    with st.expander("Expander", expanded=True):
        st.text_area(
            "Text Area",
            placeholder="Placeholder",
            height=68,
            label_visibility="collapsed",
        )
        checkbox_col, toggle_col = st.columns(2)
        with checkbox_col:
            st.checkbox("Checkbox", value=True)
        with toggle_col:
            st.toggle("Toggle", value=True)
        st.radio(
            "Radio",
            options=["Option 1", "Option 2"],
            index=0,
            horizontal=True,
            label_visibility="collapsed",
        )
        st.slider("Slider", min_value=0, max_value=100, value=50)


with col3:
    tab1, _, _ = st.tabs(["Tab 1", "Tab 2", "Tab 3"])
    with tab1:
<<<<<<< HEAD
=======
        st.caption("Dataframe :primary[&] Table:")
>>>>>>> c4e6ca72
        st.dataframe(
            pd.DataFrame({"A": [1, 2], "B": ["Hello", "World"]}),
            use_container_width=True,
        )
        st.table(pd.DataFrame({"A": [1, 2], "B": ["Hello", "World"]}))

with st.sidebar:
    st.markdown(
        ":rainbow-background[:rainbow[Hello World]] :material/waving_hand: **This** "
        "`is` [Streamlit](https://streamlit.io).",
        help="Tooltip",
    )
    st.success("Wohooo!")
    st.divider()
<<<<<<< HEAD
    st.text_input("Text Input in Sidebar", placeholder="Placeholder")
    st.file_uploader("File :primary[Uploader]")
=======
    st.text_input(
        "Text Input in Sidebar", value="Some Text", help="Tooltip", max_chars=10
    )
    st.file_uploader("File :primary[Uploader]", type=["png", "gif"])
>>>>>>> c4e6ca72
<|MERGE_RESOLUTION|>--- conflicted
+++ resolved
@@ -91,10 +91,7 @@
 with col3:
     tab1, _, _ = st.tabs(["Tab 1", "Tab 2", "Tab 3"])
     with tab1:
-<<<<<<< HEAD
-=======
         st.caption("Dataframe :primary[&] Table:")
->>>>>>> c4e6ca72
         st.dataframe(
             pd.DataFrame({"A": [1, 2], "B": ["Hello", "World"]}),
             use_container_width=True,
@@ -109,12 +106,7 @@
     )
     st.success("Wohooo!")
     st.divider()
-<<<<<<< HEAD
-    st.text_input("Text Input in Sidebar", placeholder="Placeholder")
-    st.file_uploader("File :primary[Uploader]")
-=======
     st.text_input(
         "Text Input in Sidebar", value="Some Text", help="Tooltip", max_chars=10
     )
-    st.file_uploader("File :primary[Uploader]", type=["png", "gif"])
->>>>>>> c4e6ca72
+    st.file_uploader("File :primary[Uploader]", type=["png", "gif"])