--- conflicted
+++ resolved
@@ -512,13 +512,6 @@
             "K",
         ],
     ),
-<<<<<<< HEAD
-    column_config={
-        "H": st.column_config.Column(pinned=True),
-        "B": st.column_config.Column(pinned=True),
-    },
-=======
->>>>>>> 15ed288d
 )
 
 st.subheader("Hierarchical headers")
