# Copyright (c) Streamlit Inc. (2018-2022) Snowflake Inc. (2022-2025)
#
# Licensed under the Apache License, Version 2.0 (the "License");
# you may not use this file except in compliance with the License.
# You may obtain a copy of the License at
#
#     http://www.apache.org/licenses/LICENSE-2.0
#
# Unless required by applicable law or agreed to in writing, software
# distributed under the License is distributed on an "AS IS" BASIS,
# WITHOUT WARRANTIES OR CONDITIONS OF ANY KIND, either express or implied.
# See the License for the specific language governing permissions and
# limitations under the License.


import os

import pytest
from playwright.sync_api import Page

from e2e_playwright.conftest import ImageCompareFunction


@pytest.fixture(scope="module")
@pytest.mark.early
def configure_custom_theme():
    """Configure custom theme."""
    os.environ["STREAMLIT_THEME_BASE"] = "dark"
    os.environ["STREAMLIT_THEME_PRIMARY_COLOR"] = "#1BD760"
    os.environ["STREAMLIT_THEME_BACKGROUND_COLOR"] = "#001200"
    os.environ["STREAMLIT_THEME_SECONDARY_BACKGROUND_COLOR"] = "#03200C"
    os.environ["STREAMLIT_THEME_TEXT_COLOR"] = "#DFFDE0"
<<<<<<< HEAD
    os.environ["STREAMLIT_THEME_ROUNDNESS"] = "0.85"
    os.environ["STREAMLIT_THEME_BORDER_COLOR"] = "#0B4C0B"
    os.environ["STREAMLIT_THEME_SHOW_BORDER_AROUND_INPUTS"] = "True"
=======
    os.environ["STREAMLIT_THEME_ROUNDNESS"] = "0.75"
>>>>>>> c4e6ca72
    os.environ["STREAMLIT_CLIENT_TOOLBAR_MODE"] = "minimal"
    yield
    del os.environ["STREAMLIT_THEME_BASE"]
    del os.environ["STREAMLIT_THEME_PRIMARY_COLOR"]
    del os.environ["STREAMLIT_THEME_BACKGROUND_COLOR"]
    del os.environ["STREAMLIT_THEME_SECONDARY_BACKGROUND_COLOR"]
    del os.environ["STREAMLIT_THEME_TEXT_COLOR"]
    del os.environ["STREAMLIT_THEME_ROUNDNESS"]
<<<<<<< HEAD
    del os.environ["STREAMLIT_THEME_BORDER_COLOR"]
    del os.environ["STREAMLIT_THEME_SHOW_BORDER_AROUND_INPUTS"]
=======
>>>>>>> c4e6ca72
    del os.environ["STREAMLIT_CLIENT_TOOLBAR_MODE"]


def test_custom_theme(
    app: Page, assert_snapshot: ImageCompareFunction, configure_custom_theme
):
    assert_snapshot(app, name="custom_themed_app")<|MERGE_RESOLUTION|>--- conflicted
+++ resolved
@@ -30,13 +30,9 @@
     os.environ["STREAMLIT_THEME_BACKGROUND_COLOR"] = "#001200"
     os.environ["STREAMLIT_THEME_SECONDARY_BACKGROUND_COLOR"] = "#03200C"
     os.environ["STREAMLIT_THEME_TEXT_COLOR"] = "#DFFDE0"
-<<<<<<< HEAD
-    os.environ["STREAMLIT_THEME_ROUNDNESS"] = "0.85"
+    os.environ["STREAMLIT_THEME_ROUNDNESS"] = "0.75"
     os.environ["STREAMLIT_THEME_BORDER_COLOR"] = "#0B4C0B"
     os.environ["STREAMLIT_THEME_SHOW_BORDER_AROUND_INPUTS"] = "True"
-=======
-    os.environ["STREAMLIT_THEME_ROUNDNESS"] = "0.75"
->>>>>>> c4e6ca72
     os.environ["STREAMLIT_CLIENT_TOOLBAR_MODE"] = "minimal"
     yield
     del os.environ["STREAMLIT_THEME_BASE"]
@@ -45,11 +41,8 @@
     del os.environ["STREAMLIT_THEME_SECONDARY_BACKGROUND_COLOR"]
     del os.environ["STREAMLIT_THEME_TEXT_COLOR"]
     del os.environ["STREAMLIT_THEME_ROUNDNESS"]
-<<<<<<< HEAD
     del os.environ["STREAMLIT_THEME_BORDER_COLOR"]
     del os.environ["STREAMLIT_THEME_SHOW_BORDER_AROUND_INPUTS"]
-=======
->>>>>>> c4e6ca72
     del os.environ["STREAMLIT_CLIENT_TOOLBAR_MODE"]
 
 
