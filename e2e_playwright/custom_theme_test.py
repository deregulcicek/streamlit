--- conflicted
+++ resolved
@@ -33,10 +33,7 @@
     os.environ["STREAMLIT_THEME_ROUNDNESS"] = "0.75"
     os.environ["STREAMLIT_THEME_BORDER_COLOR"] = "#0B4C0B"
     os.environ["STREAMLIT_THEME_SHOW_BORDER_AROUND_INPUTS"] = "True"
-<<<<<<< HEAD
     os.environ["STREAMLIT_THEME_LINK_COLOR"] = "#2EC163"
-=======
->>>>>>> 7c4cfd5a
     os.environ["STREAMLIT_CLIENT_TOOLBAR_MODE"] = "minimal"
     yield
     del os.environ["STREAMLIT_THEME_BASE"]
@@ -47,10 +44,7 @@
     del os.environ["STREAMLIT_THEME_ROUNDNESS"]
     del os.environ["STREAMLIT_THEME_BORDER_COLOR"]
     del os.environ["STREAMLIT_THEME_SHOW_BORDER_AROUND_INPUTS"]
-<<<<<<< HEAD
     del os.environ["STREAMLIT_THEME_LINK_COLOR"]
-=======
->>>>>>> 7c4cfd5a
     del os.environ["STREAMLIT_CLIENT_TOOLBAR_MODE"]
 
 
