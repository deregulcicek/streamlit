# Copyright (c) Streamlit Inc. (2018-2022) Snowflake Inc. (2022-2025)
#
# Licensed under the Apache License, Version 2.0 (the "License");
# you may not use this file except in compliance with the License.
# You may obtain a copy of the License at
#
#     http://www.apache.org/licenses/LICENSE-2.0
#
# Unless required by applicable law or agreed to in writing, software
# distributed under the License is distributed on an "AS IS" BASIS,
# WITHOUT WARRANTIES OR CONDITIONS OF ANY KIND, either express or implied.
# See the License for the specific language governing permissions and
# limitations under the License.

import random
import time

import numpy as np
import pandas as pd

import streamlit as st

np.random.seed(0)
random.seed(0)

DF_SIZE = 30


random_df = pd.DataFrame(
    np.random.randn(5, 5),
    columns=["Column A", "Column B", "Column C", "Column D", "Column E"],
)

fullscreen_df = pd.DataFrame(
    np.random.randn(DF_SIZE, DF_SIZE),
    columns=[f"Column {i}" for i in range(DF_SIZE)],
)

# Configure all columns to be use small width to allow reliable interaction testing:
st.dataframe(
    random_df,
    column_config={
        "_index": st.column_config.Column(width="small"),
        "Column A": st.column_config.Column(width="small"),
        "Column B": st.column_config.Column(width="small"),
        "Column C": st.column_config.Column(width="small"),
        "Column D": st.column_config.Column(width="small"),
        "Column E": st.column_config.Column(width="small"),
    },
    use_container_width=False,
)


if st.button("Create some elements to unmount component"):
    for _ in range(3):
        # The sleep here is needed, because it won't unmount the
        # component if this is too fast.
        time.sleep(1)
        st.write("Another element")


st.data_editor(
    random_df, num_rows="dynamic", key="data_editor", use_container_width=False
)


cell_overlay_test_df = pd.DataFrame(
    {
        "big_numbers": [1231231.41, 12012],
        "text": ["hello\nworld", "foo"],
    }
)

cell_overlay_test_column_config = {
    # the e2e interaction testing logic requires all cells to medium
    # width to calculate the cell positions correctly.
    "big_numbers": st.column_config.NumberColumn(
        width="medium",
    ),
    "text": st.column_config.TextColumn(
        width="medium",
    ),
}


st.header("Test read-only cell overlay")
st.dataframe(
    cell_overlay_test_df,
    hide_index=True,
    column_config=cell_overlay_test_column_config,
    use_container_width=False,
)

st.header("Test cell editor")

result = st.data_editor(
    cell_overlay_test_df,
    hide_index=True,
    column_config=cell_overlay_test_column_config,
    use_container_width=False,
)

st.write("Edited DF:", str(result))

<<<<<<< HEAD
st.dataframe(fullscreen_df, use_container_width=False)
=======
st.dataframe(fullscreen_df)

st.header("Column menu interaction")

st.container(key="column-menu-test").dataframe(
    pd.DataFrame(
        # We need a couple more rows than random_df to fully cover the column menu
        np.random.randn(8, 5),
        columns=["Column A", "Column B", "Column C", "Column D", "Column E"],
    ),
    column_config={
        "_index": st.column_config.Column(width="small"),
        "Column A": st.column_config.Column(width="small"),
        "Column B": st.column_config.Column(width="small"),
        "Column C": st.column_config.Column(width="small"),
        "Column D": st.column_config.Column(width="small"),
        "Column E": st.column_config.Column(width="small"),
    },
)
>>>>>>> d1087c85
<|MERGE_RESOLUTION|>--- conflicted
+++ resolved
@@ -102,10 +102,7 @@
 
 st.write("Edited DF:", str(result))
 
-<<<<<<< HEAD
 st.dataframe(fullscreen_df, use_container_width=False)
-=======
-st.dataframe(fullscreen_df)
 
 st.header("Column menu interaction")
 
@@ -123,5 +120,5 @@
         "Column D": st.column_config.Column(width="small"),
         "Column E": st.column_config.Column(width="small"),
     },
-)
->>>>>>> d1087c85
+    use_container_width=False,
+)