--- conflicted
+++ resolved
@@ -129,9 +129,6 @@
         "Column E": st.column_config.Column(width="small"),
         "Column F": st.column_config.Column(width="small"),
     },
-<<<<<<< HEAD
+    column_order=["Column A", "Column B", "Column E", "Column C", "Column D"],
     use_container_width=False,
-=======
-    column_order=["Column A", "Column B", "Column E", "Column C", "Column D"],
->>>>>>> adf3fd27
 )