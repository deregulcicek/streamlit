# Copyright (c) Streamlit Inc. (2018-2022) Snowflake Inc. (2022-2025)
#
# Licensed under the Apache License, Version 2.0 (the "License");
# you may not use this file except in compliance with the License.
# You may obtain a copy of the License at
#
#     http://www.apache.org/licenses/LICENSE-2.0
#
# Unless required by applicable law or agreed to in writing, software
# distributed under the License is distributed on an "AS IS" BASIS,
# WITHOUT WARRANTIES OR CONDITIONS OF ANY KIND, either express or implied.
# See the License for the specific language governing permissions and
# limitations under the License.

from __future__ import annotations

import pytest
from playwright.sync_api import FrameLocator, Locator, Page, Route, expect

from e2e_playwright.conftest import IframedPage, ImageCompareFunction, wait_for_app_run
from e2e_playwright.shared.app_utils import expect_prefixed_markdown, get_element_by_key
from e2e_playwright.shared.dataframe_utils import (
    calc_middle_cell_position,
    click_on_cell,
    expect_canvas_to_be_visible,
    get_open_cell_overlay,
    open_column_menu,
    unfocus_dataframe,
)
from e2e_playwright.shared.toolbar_utils import (
    assert_fullscreen_toolbar_button_interactions,
)

# This test suite covers all interactions of dataframe & data_editor


def test_dataframe_toolbar_on_hover(
    themed_app: Page, assert_snapshot: ImageCompareFunction
):
    """Test that the toolbar is shown when hovering over a dataframe."""
    dataframe_element = themed_app.get_by_test_id("stDataFrame").nth(0)
    dataframe_toolbar = dataframe_element.get_by_test_id("stElementToolbar")

    # Check that it is currently not visible:
    expect(dataframe_toolbar).to_have_css("opacity", "0")

    # Hover over dataframe
    dataframe_element.hover()

    # Check that it is visible
    expect(dataframe_toolbar).to_have_css("opacity", "1")

    # Take a snapshot
    assert_snapshot(dataframe_toolbar, name="st_dataframe-toolbar")


def test_data_editor_toolbar_on_hover(
    themed_app: Page, assert_snapshot: ImageCompareFunction
):
    """Test that the toolbar is shown when hovering over a data editor component."""
    data_editor_element = themed_app.get_by_test_id("stDataFrame").nth(1)
    data_editor_toolbar = data_editor_element.get_by_test_id("stElementToolbar")

    # Check that it is currently not visible:
    expect(data_editor_toolbar).to_have_css("opacity", "0")

    # Hover over data editor:
    data_editor_element.hover()

    # Check that it is visible
    expect(data_editor_toolbar).to_have_css("opacity", "1")

    # Take a snapshot
    assert_snapshot(data_editor_toolbar, name="st_data_editor-toolbar")


def test_data_editor_delete_row_via_toolbar(
    themed_app: Page, assert_snapshot: ImageCompareFunction
):
    """Test that a row can be deleted via the toolbar."""
    data_editor_element = themed_app.get_by_test_id("stDataFrame").nth(1)
    data_editor_toolbar = data_editor_element.get_by_test_id("stElementToolbar")

    expect_canvas_to_be_visible(data_editor_element)
    # Select the second row
    data_editor_element.click(position={"x": 10, "y": 100})
    # Take a snapshot to check if row is selected:
    assert_snapshot(
        data_editor_element, name="st_data_editor-selected_row_for_deletion"
    )
    expect(data_editor_element).to_have_css("height", "247px")

    # The toolbar should be locked (visible):
    expect(data_editor_toolbar).to_have_css("opacity", "1")
    # Take snapshot to check if trash icon is in toolbar:
    assert_snapshot(data_editor_toolbar, name="st_data_editor-row_deletion_toolbar")

    # Click row deletion button:
    delete_row_button = data_editor_toolbar.get_by_test_id(
        "stElementToolbarButton"
    ).nth(0)
    delete_row_button.click()
    # The height should reflect that one row is missing (247px-35px=212px):
    expect(data_editor_element).to_have_css("height", "212px")


def test_data_editor_delete_row_via_hotkey(app: Page):
    """Test that a row can be deleted via delete hotkey."""
    data_editor_element = app.get_by_test_id("stDataFrame").nth(1)
    expect(data_editor_element).to_have_css("height", "247px")

    # Select the second row
    data_editor_element.click(position={"x": 10, "y": 100})

    # Press backspace to delete row:
    data_editor_element.press("Delete")

    # The height should reflect that one row is missing (247px-35px=212px):
    expect(data_editor_element).to_have_css("height", "212px")


def test_data_editor_add_row_via_toolbar(app: Page):
    """Test that a row can be added via the toolbar."""
    data_editor_element = app.get_by_test_id("stDataFrame").nth(1)
    data_editor_toolbar = data_editor_element.get_by_test_id("stElementToolbar")
    expect(data_editor_element).to_have_css("height", "247px")

    # Activate toolbar:
    data_editor_element.hover()
    # Check that it is visible
    expect(data_editor_toolbar).to_have_css("opacity", "1")

    # Click add row button:
    add_row_button = data_editor_toolbar.get_by_test_id("stElementToolbarButton").nth(0)
    add_row_button.click()

    # The height should reflect that one row is added (247px+35px=282px):
    expect(data_editor_element).to_have_css("height", "282px")


def test_data_editor_add_row_via_trailing_row(app: Page):
    """Test that a row can be added by clicking on the trailing row."""
    data_editor_element = app.get_by_test_id("stDataFrame").nth(1)
    expect(data_editor_element).to_have_css("height", "247px")

    # Click on the trailing row:
    data_editor_element.click(position={"x": 40, "y": 220})

    # The height should reflect that one row is added (247px+35px=282px):
    expect(data_editor_element).to_have_css("height", "282px")


# Firefox seems to be unable to run this test. But I tested it manually
# to make sure that it works correctly.
@pytest.mark.skip_browser("firefox")
def test_dataframe_toolbar_on_toolbar_hover(app: Page):
    """Test that the toolbar is shown when hovering over the toolbar."""
    dataframe_element = app.get_by_test_id("stDataFrame").nth(0)
    dataframe_toolbar = dataframe_element.get_by_test_id("stElementToolbar")

    # Check that it is currently not visible:
    expect(dataframe_toolbar).to_have_css("opacity", "0")

    # Hover over dataframe toolbar itself (which is position)
    dataframe_toolbar.hover(force=True, position={"x": 0, "y": 0})

    # Check that it is visible
    expect(dataframe_toolbar).to_have_css("opacity", "1")


def test_open_search_via_toolbar(
    themed_app: Page, assert_snapshot: ImageCompareFunction
):
    """Test that clicking on search toolbar button triggers dataframe search."""
    dataframe_element = themed_app.get_by_test_id("stDataFrame").nth(0)
    dataframe_toolbar = dataframe_element.get_by_test_id("stElementToolbar")
    search_toolbar_button = dataframe_toolbar.get_by_test_id(
        "stElementToolbarButton"
    ).nth(1)

    # Activate toolbar:
    dataframe_element.hover()
    # Check that it is visible
    expect(dataframe_toolbar).to_have_css("opacity", "1")

    # Hover search icon:
    search_toolbar_button.hover()
    # Test if tooltip works:
    expect(themed_app.get_by_test_id("stTooltipContent")).to_have_text("Search")
    # Take a screenshot to capture hover effect:
    assert_snapshot(dataframe_toolbar, name="st_dataframe-toolbar_hover_search")

    # Click on search button:
    search_toolbar_button.click()

    expect(themed_app.locator(".gdg-search-bar-inner")).to_be_visible()

    # Check that it is visible
    assert_snapshot(dataframe_element, name="st_dataframe-trigger_search_via_toolbar")


def test_open_search_via_hotkey(app: Page):
    """Test that the search can be opened via a hotkey."""
    dataframe_element = app.get_by_test_id("stDataFrame").nth(0)

    # Select a cell to focus the dataframe:
    click_on_cell(dataframe_element, 2, 3)

    # Press hotkey to open search:
    dataframe_element.press("Control+f")

    expect(app.locator(".gdg-search-bar-inner")).to_be_visible()


def test_clicking_on_fullscreen_toolbar_button(
    app: Page, assert_snapshot: ImageCompareFunction
):
    """Test that clicking on fullscreen toolbar button expands the dataframe into
    fullscreen."""

    assert_fullscreen_toolbar_button_interactions(
        app,
        assert_snapshot=assert_snapshot,
        widget_test_id="stDataFrame",
        filename_prefix="st_dataframe",
        nth=4,
    )


def test_data_editor_keeps_state_after_unmounting(
    app: Page, assert_snapshot: ImageCompareFunction
):
    """Test that the data editor keeps state correctly after unmounting."""
    data_editor_element = app.get_by_test_id("stDataFrame").nth(1)
    data_editor_toolbar = data_editor_element.get_by_test_id("stElementToolbar")
    expect(data_editor_element).to_have_css("height", "247px")

    # Activate toolbar:
    data_editor_element.hover()
    # Check that it is visible
    expect(data_editor_toolbar).to_have_css("opacity", "1")

    # Click add row button:
    add_row_button = data_editor_toolbar.get_by_test_id("stElementToolbarButton").nth(0)
    add_row_button.click()

    # The height should reflect that one row is added (247px+35px=282px):
    expect(data_editor_element).to_have_css("height", "282px")
    # The added row will trigger a rerun after a bounce, so we need to wait
    # for the app to finish running before we unmount the component.
    wait_for_app_run(app, 500)

    # Click button to unmount the component:
    app.get_by_test_id("stButton").locator("button").click()
    wait_for_app_run(app, 4000)

    # Check the height again, the row should be still attached:
    expect(data_editor_element).to_have_css("height", "282px")

    # Take a screenshot after unmounting:
    assert_snapshot(
        data_editor_element,
        name="st_data_editor-after_unmounting",
    )


def _test_csv_download(
    page: Page,
    locator: FrameLocator | Locator,
    click_enter_on_file_picker: bool = False,
):
    dataframe_element = locator.get_by_test_id("stDataFrame").nth(0)
    dataframe_toolbar = dataframe_element.get_by_test_id("stElementToolbar")

    download_csv_toolbar_button = dataframe_toolbar.get_by_test_id(
        "stElementToolbarButton"
    ).first

    # Activate toolbar:
    dataframe_element.hover()
    # Check that it is visible
    expect(dataframe_toolbar).to_have_css("opacity", "1")

    with page.expect_download(timeout=10000) as download_info:
        download_csv_toolbar_button.click()

        # playwright does not support all fileaccess APIs yet (see this
        # issue: https://github.com/microsoft/playwright/issues/8850) This means we
        # don't know if the system dialog opened to pick a location (expect_file_chooser
        # does not work). So as a workaround, we wait for now and then press enter.
        if click_enter_on_file_picker:
            page.wait_for_timeout(1000)
            page.keyboard.press("Enter")

    download = download_info.value
    download_path = download.path()
    with open(download_path, encoding="UTF-8") as f:
        content = f.read()
        # the app uses a fixed seed, so the data is always the same. This is the reason
        # why we can check it here.
        some_row = (
            "1,-0.977277879876411,0.9500884175255894,-0.1513572082976979,"
            "-0.10321885179355784,0.41059850193837233"
        )
        # we usually try to avoid assert in playwright tests, but since we don't have to
        # wait for any UI interaction or DOM state, it's ok here
        assert some_row in content


def test_csv_download_button(
    app: Page, browser_name: str, browser_type_launch_args: dict
):
    """Test that the csv download button works.

    Note that the library we are using calls the file picker API to download the file.
    This is not supported in headless mode. Hence, the test triggers different code
    paths in the app depending on the browser and the launch arguments.
    """

    click_enter_on_file_picker = False

    # right now the filechooser will only be opened on Chrome. Maybe this will change in
    # the future and the check has to be updated; or maybe playwright will support the
    # file-access APIs better. In headless mode, the file-access API our csv-download
    # button uses under-the-hood does not work. So we monkey-patch it to throw an error
    # and trigger our alternative download logic.
    if browser_name == "chromium":
        if browser_type_launch_args.get("headless", False):
            click_enter_on_file_picker = True
        else:
            app.evaluate(
                """() => window.showSaveFilePicker = () => {
                    throw new Error('Monkey-patched showOpenFilePicker')
                }""",
            )
    _test_csv_download(app, app.locator("body"), click_enter_on_file_picker)


def test_csv_download_button_in_iframe(iframed_app: IframedPage):
    """Test that the csv download button works in an iframe.

    Based on the test behavior and the fact that we don't have to patch the
    'window.showSaveFilePicker' as in the test above, it seems that the fallback
    download method is used.
    """

    page: Page = iframed_app.page
    frame_locator: FrameLocator = iframed_app.open_app(None)

    _test_csv_download(page, frame_locator)


def test_csv_download_button_in_iframe_with_new_tab_host_config(
    iframed_app: IframedPage,
):
    """Test that the csv download button works in an iframe and the host-config enforced
    download in new tab.

    Based on the test behavior and the fact that we don't have to patch the
    'window.showSaveFilePicker' as in the test above,
    it seems that the fallback download method is used.
    If this ever changes, the host-config[enforceDownloadInNewTab] might not take any
    effect as it is only used in the fallback mechanism.
    """
    page: Page = iframed_app.page

    def fulfill_host_config_request(route: Route):
        response = route.fetch()
        result = response.json()
        result["enforceDownloadInNewTab"] = True
        route.fulfill(json=result)

    page.route("**/_stcore/host-config", fulfill_host_config_request)

    # ensure that the route interception works and we get the correct
    # enforceDownloadInNewTab config
    with page.expect_event(
        "response",
        lambda response: response.url.endswith("_stcore/host-config")
        and response.json()["enforceDownloadInNewTab"] is True,
        timeout=10000,
    ):
        frame_locator: FrameLocator = iframed_app.open_app(None)
        _test_csv_download(page, frame_locator)


def test_number_cell_read_only_overlay_formatting(
    themed_app: Page, assert_snapshot: ImageCompareFunction
):
    """Test that the number cell overlay is formatted correctly."""
    overlay_test_df = themed_app.get_by_test_id("stDataFrame").nth(2)
    expect_canvas_to_be_visible(overlay_test_df)
    # Click on the first cell of the table
    click_on_cell(overlay_test_df, 1, 0, double_click=True, column_width="medium")
    cell_overlay = get_open_cell_overlay(themed_app)
    # Get the (number) input element and check the value
    expect(cell_overlay.locator(".gdg-input")).to_have_attribute("value", "1231231.41")
    assert_snapshot(cell_overlay, name="st_dataframe-number_col_overlay")


def _test_number_cell_editing(
    themed_app: Page,
    assert_snapshot: ImageCompareFunction,
    *,
    skip_snapshot: bool = False,
):
    """Test that the number cell can be edited."""
    cell_overlay_test_df = themed_app.get_by_test_id("stDataFrame").nth(3)
    expect_canvas_to_be_visible(cell_overlay_test_df)

    # Click on the first cell of the table
    click_on_cell(cell_overlay_test_df, 1, 0, double_click=True, column_width="medium")
    cell_overlay = get_open_cell_overlay(themed_app)
    # On some browsers the cell content is highlighted, so we enforce it to make the
    # test consistent and stable across all browsers
    cell_overlay.click()
    cell_overlay.press("ControlOrMeta+A")

    # Get the (number) input element and check the value
    expect(cell_overlay.locator(".gdg-input")).to_have_attribute("value", "1231231.41")
    if not skip_snapshot:
        assert_snapshot(cell_overlay, name="st_data_editor-number_col_editor")

    # Change the value
    cell_overlay.locator(".gdg-input").fill("9876.54")
    # Press Enter to apply the change
    themed_app.keyboard.press("Enter")
    wait_for_app_run(themed_app)

    # Check if that the value was submitted
    expect_prefixed_markdown(themed_app, "Edited DF:", "9876.54", exact_match=False)


def test_number_cell_editing(themed_app: Page, assert_snapshot: ImageCompareFunction):
    _test_number_cell_editing(themed_app, assert_snapshot)


@pytest.mark.performance
def test_number_cell_editing_performance(
    app: Page, assert_snapshot: ImageCompareFunction
):
    """Test that the number cell can be edited."""
    _test_number_cell_editing(app, assert_snapshot, skip_snapshot=True)


def test_text_cell_read_only_overlay_formatting(
    themed_app: Page, assert_snapshot: ImageCompareFunction
):
    """Test that the text cell overlay is formatted correctly."""
    overlay_test_df = themed_app.get_by_test_id("stDataFrame").nth(2)
    expect_canvas_to_be_visible(overlay_test_df)

    # Click on the first cell of the table
    click_on_cell(overlay_test_df, 1, 1, double_click=True, column_width="medium")
    cell_overlay = get_open_cell_overlay(themed_app)

    # Get the (text) input element and check the value
    expect(cell_overlay.locator(".gdg-input")).to_have_text("hello\nworld")
    assert_snapshot(cell_overlay, name="st_dataframe-text_col_overlay")


def test_text_cell_editing(themed_app: Page, assert_snapshot: ImageCompareFunction):
    """Test that the number cell can be edited."""
    cell_overlay_test_df = themed_app.get_by_test_id("stDataFrame").nth(3)
    expect_canvas_to_be_visible(cell_overlay_test_df)

    # Click on the first cell of the table
    click_on_cell(cell_overlay_test_df, 1, 1, double_click=True, column_width="medium")
    cell_overlay = get_open_cell_overlay(themed_app)

    # On some browsers the cell content is highlighted, so we enforce it to make the
    # test consistent and stable across all browsers
    cell_overlay.click()
    cell_overlay.press("ControlOrMeta+A")
    # Get the (number) input element and check the value
    expect(cell_overlay.locator(".gdg-input")).to_have_text("hello\nworld")
    assert_snapshot(cell_overlay, name="st_data_editor-text_col_editor")

    # Change the value
    cell_overlay.locator(".gdg-input").fill("edited value")
    # Press Enter to apply the change
    themed_app.keyboard.press("Enter")
    wait_for_app_run(themed_app)

    # Check if that the value was submitted
    expect_prefixed_markdown(
        themed_app, "Edited DF:", "edited value", exact_match=False
    )


def test_custom_css_class_via_key(app: Page):
    """Test that the element can have a custom css class via the key argument."""
    expect(get_element_by_key(app, "data_editor")).to_be_visible()


def test_column_reorder_via_ui(app: Page, assert_snapshot: ImageCompareFunction):
    """Test that columns can be reordered via drag and drop on the UI."""
    dataframe_element = app.get_by_test_id("stDataFrame").nth(0)
    expect_canvas_to_be_visible(dataframe_element)

    # 1. Move Column A behind Column C:

    # Calculate positions for source (Column A) and target (Column C) headers
    source_x, source_y = calc_middle_cell_position(0, 1, "small")  # Column A header
    target_x, target_y = calc_middle_cell_position(0, 3, "small")  # Column C header

    # Perform drag and drop using drag_to
    dataframe_element.drag_to(
        dataframe_element,
        source_position={"x": source_x, "y": source_y},
        target_position={"x": target_x, "y": target_y},
    )

    # 2. Move Column D in front of the index column:
    # This also tests that column D should get pinned since it is moved before a
    # pinned column (index column). This is visible via the grey text color.

    # Calculate positions for source (Column D) and target (Index column) headers
    source_x, source_y = calc_middle_cell_position(0, 4, "small")  # Column D header
    target_x, target_y = calc_middle_cell_position(0, 0, "small")  # Index column header

    # Perform drag and drop using drag_to
    dataframe_element.drag_to(
        dataframe_element,
        source_position={"x": source_x, "y": source_y},
        target_position={"x": target_x, "y": target_y},
    )

    # Verify column order changed by taking a screenshot
    assert_snapshot(
        dataframe_element,
        name="st_dataframe-reorder_columns_via_ui",
    )


def test_row_hover_highlight(themed_app: Page, assert_snapshot: ImageCompareFunction):
    """Test that a row gets highlighted when hovering over a cell in the row."""
    df = themed_app.get_by_test_id("stDataFrame").nth(0)
    expect_canvas_to_be_visible(df)
    column_middle_width_px, row_middle_height_px = calc_middle_cell_position(
        2, 2, "small"
    )
    df.hover(position={"x": column_middle_width_px, "y": row_middle_height_px})

    assert_snapshot(df, name="st_dataframe-row_hover_highlight")


def test_sorting_column_via_ui(app: Page, assert_snapshot: ImageCompareFunction):
    """Test that a column can be sorted via the UI by clicking on the column
    header and via the column menu."""
    df = app.get_by_test_id("stDataFrame").nth(0)
    expect_canvas_to_be_visible(df)

    assert_snapshot(df, name="st_dataframe-no_sorting")

    # Click on the column header to sort in ascending order:
    click_on_cell(df, 0, 2, column_width="small")
    unfocus_dataframe(app)
    assert_snapshot(df, name="st_dataframe-sorted_ascending")

    # Click on the column header again to sort in descending order:
    click_on_cell(df, 0, 2, column_width="small")
    unfocus_dataframe(app)
    assert_snapshot(df, name="st_dataframe-sorted_descending")

    # Click on the column header again to remove sorting:
    click_on_cell(df, 0, 2, column_width="small")
    unfocus_dataframe(app)
    assert_snapshot(df, name="st_dataframe-no_sorting")

    # Open the column menu and sort in ascending order:
    open_column_menu(df, 2, "small")
    app.get_by_test_id("stDataFrameColumnMenu").get_by_text("Sort ascending").click()
    unfocus_dataframe(app)
    # Use the same screenshots as above since we expect the same
    # result
    assert_snapshot(df, name="st_dataframe-sorted_ascending")

    # Open the column menu and sort in descending order:
    open_column_menu(df, 2, "small")
    app.get_by_test_id("stDataFrameColumnMenu").get_by_text("Sort descending").click()
    unfocus_dataframe(app)
    assert_snapshot(df, name="st_dataframe-sorted_descending")

    # Remove sorting by clicking again on the column header:
    open_column_menu(df, 2, "small")
    app.get_by_test_id("stDataFrameColumnMenu").get_by_text("Sort descending").click()
    unfocus_dataframe(app)
    assert_snapshot(df, name="st_dataframe-no_sorting")


def test_opening_column_menu(themed_app: Page, assert_snapshot: ImageCompareFunction):
    """Test that the column menu can be opened."""
    df = themed_app.get_by_test_id("stDataFrame").nth(0)
    expect_canvas_to_be_visible(df)

    open_column_menu(df, 2, "small")
    expect(themed_app.get_by_test_id("stDataFrameColumnMenu")).to_be_visible()
    assert_snapshot(df, name="st_dataframe-column_menu")


<<<<<<< HEAD
def test_column_pinning(app: Page, assert_snapshot: ImageCompareFunction):
=======
def test_column_pinning_via_ui(app: Page, assert_snapshot: ImageCompareFunction):
>>>>>>> 12a10ed7
    """Test that a column can be pinned via the column menu."""

    df = app.get_by_test_id("stDataFrame").nth(0)
    expect_canvas_to_be_visible(df)

    unfocus_dataframe(app)
    assert_snapshot(df, name="st_dataframe-column_unpinned")

    open_column_menu(df, 2, "small")
    app.get_by_test_id("stDataFrameColumnMenu").get_by_text("Pin column").click()
    unfocus_dataframe(app)
    assert_snapshot(df, name="st_dataframe-column_pinned")

    open_column_menu(df, 1, "small")
    app.get_by_test_id("stDataFrameColumnMenu").get_by_text("Unpin column").click()
    unfocus_dataframe(app)
    assert_snapshot(df, name="st_dataframe-column_unpinned")


# TODO(lukasmasuch): Add additional interactive tests:
# - Copy data to clipboard
# - Paste in data<|MERGE_RESOLUTION|>--- conflicted
+++ resolved
@@ -599,11 +599,7 @@
     assert_snapshot(df, name="st_dataframe-column_menu")
 
 
-<<<<<<< HEAD
-def test_column_pinning(app: Page, assert_snapshot: ImageCompareFunction):
-=======
 def test_column_pinning_via_ui(app: Page, assert_snapshot: ImageCompareFunction):
->>>>>>> 12a10ed7
     """Test that a column can be pinned via the column menu."""
 
     df = app.get_by_test_id("stDataFrame").nth(0)
